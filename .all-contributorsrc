--- conflicted
+++ resolved
@@ -425,26 +425,26 @@
       ]
     },
     {
-<<<<<<< HEAD
+      "login": "rwegener2",
+      "name": "Rachel Wegener",
+      "avatar_url": "https://avatars.githubusercontent.com/u/35503632?v=4",
+      "profile": "https://rwegener2.github.io/",
+      "contributions": [
+        "bug",
+        "code",
+        "doc",
+        "ideas",
+        "maintenance",
+        "review",
+        "test"
+      ]
+    },
+    {
       "login": "whyjz",
       "name": "Whyjay Zheng",
       "avatar_url": "https://avatars.githubusercontent.com/u/19339926?v=4",
       "profile": "https://whyjz.github.io/",
       "contributions": [
-=======
-      "login": "rwegener2",
-      "name": "Rachel Wegener",
-      "avatar_url": "https://avatars.githubusercontent.com/u/35503632?v=4",
-      "profile": "https://rwegener2.github.io/",
-      "contributions": [
-        "bug",
-        "code",
-        "doc",
-        "ideas",
-        "maintenance",
-        "review",
-        "test",
->>>>>>> a56a9c88
         "tutorial"
       ]
     }
