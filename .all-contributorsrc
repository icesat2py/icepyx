--- conflicted
+++ resolved
@@ -83,7 +83,7 @@
       ]
     },
     {
-<<<<<<< HEAD
+
       "login": "RomiP",
       "name": "Romina Piunno",
       "avatar_url": "https://avatars.githubusercontent.com/u/17185856?v=4",
@@ -94,7 +94,9 @@
         "mentoring",
         "review",
         "tutorial"
-=======
+           ]
+    },
+    { 
       "login": "trevorskaggs",
       "name": "trevorskaggs",
       "avatar_url": "https://avatars.githubusercontent.com/u/1276123?v=4",
@@ -102,7 +104,6 @@
       "contributions": [
         "bug",
         "code"
->>>>>>> 051d8d00
       ]
     }
   ],
