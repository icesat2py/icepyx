[flake8]
#GOAL: max_line_length = 79 or 99
max_line_length = 99
per-file-ignores =
    # too many leading '#' for block comment
    */tests/*:E266
    # line too long (several test strs)
    test_granules.py:E501
    # imported but unused
    __init__.py:F401
    # import not at top of file
    doc/source/conf.py:E402

# GOAL: remove these ignores
<<<<<<< HEAD
; ignore = 
;     # line too long
;     E501
;     # comparison syntax
;     E711
;     # comparison syntax
;     E712
;     # comparison syntax in tests
;     E714
;     # comparison syntax in tests
;     E721
;     # bare except
;     E722
;     # ambiguous var name
;     E741
;     # imported but unused
;     F401
;     # unable to detect undefined names
;     F403
;     # assigned and unused (in tests)
;     F841
;     # line break before binary operator
;     W503
=======
ignore =
    # line too long
    E501
    # comparison syntax
    E711
    # comparison syntax
    E712
    # comparison syntax in tests
    E714
    # comparison syntax in tests
    E721
    # bare except
    E722
    # ambiguous var name
    E741
    # imported but unused
    F401
    # unable to detect undefined names
    F403
    # assigned and unused (in tests)
    F841
    # line break before binary operator
    W503
>>>>>>> 3830cf4f

    # GOAL:
    # syntax check doctests in docstrings
    # doctests = True<|MERGE_RESOLUTION|>--- conflicted
+++ resolved
@@ -12,7 +12,6 @@
     doc/source/conf.py:E402
 
 # GOAL: remove these ignores
-<<<<<<< HEAD
 ; ignore = 
 ;     # line too long
 ;     E501
@@ -36,31 +35,6 @@
 ;     F841
 ;     # line break before binary operator
 ;     W503
-=======
-ignore =
-    # line too long
-    E501
-    # comparison syntax
-    E711
-    # comparison syntax
-    E712
-    # comparison syntax in tests
-    E714
-    # comparison syntax in tests
-    E721
-    # bare except
-    E722
-    # ambiguous var name
-    E741
-    # imported but unused
-    F401
-    # unable to detect undefined names
-    F403
-    # assigned and unused (in tests)
-    F841
-    # line break before binary operator
-    W503
->>>>>>> 3830cf4f
 
     # GOAL:
     # syntax check doctests in docstrings
