[flake8]
#GOAL: max_line_length = 79 or 99
max_line_length = 99
per-file-ignores =
    # too many leading '#' for block comment
    */tests/*:E266
    # line too long (several test strs)
    test_granules.py:E501
    # imported but unused
    __init__.py:F401
    # import not at top of file, imported but unused
    doc/source/conf.py:E402,F401

<<<<<<< HEAD
# GOAL: remove these ignores
; ignore =
;     # line too long
;     E501
;     # comparison syntax
;     E711
;     # comparison syntax
;     E712
;     # comparison syntax in tests
;     E714
;     # comparison syntax in tests
;     E721
;     # bare except
;     E722
;     # imported but unused
;     F401
;     # unable to detect undefined names
;     F403
;     # assigned and unused (in tests)
;     F841
=======
ignore =
    # line too long
    # NOTE: This is a formatting concern. Black handles long lines of code, but
    # allows inline comments to be infinitely long (automatically formatting
    # them can have unintended consequences). In our codebase, we have a lot of
    # overlong comments.
    # See: https://github.com/psf/black/issues/1713#issuecomment-1357045092
    E501
    # GOAL: remove ignores below this line
    # comparison syntax in tests
    E721
    # bare except
    E722
    # ambiguous var name
    E741
    # unable to detect undefined names
    F403
    # line break before binary operator
    # NOTE: This is a formatting concern
    W503
>>>>>>> a77b685c

    # GOAL:
    # syntax check doctests in docstrings
    # doctests = True<|MERGE_RESOLUTION|>--- conflicted
+++ resolved
@@ -11,28 +11,6 @@
     # import not at top of file, imported but unused
     doc/source/conf.py:E402,F401
 
-<<<<<<< HEAD
-# GOAL: remove these ignores
-; ignore =
-;     # line too long
-;     E501
-;     # comparison syntax
-;     E711
-;     # comparison syntax
-;     E712
-;     # comparison syntax in tests
-;     E714
-;     # comparison syntax in tests
-;     E721
-;     # bare except
-;     E722
-;     # imported but unused
-;     F401
-;     # unable to detect undefined names
-;     F403
-;     # assigned and unused (in tests)
-;     F841
-=======
 ignore =
     # line too long
     # NOTE: This is a formatting concern. Black handles long lines of code, but
@@ -40,20 +18,20 @@
     # them can have unintended consequences). In our codebase, we have a lot of
     # overlong comments.
     # See: https://github.com/psf/black/issues/1713#issuecomment-1357045092
-    E501
+;    E501
     # GOAL: remove ignores below this line
     # comparison syntax in tests
-    E721
+;    E721
     # bare except
-    E722
+;    E722
     # ambiguous var name
-    E741
+;    E741
     # unable to detect undefined names
-    F403
+;    F403
     # line break before binary operator
     # NOTE: This is a formatting concern
-    W503
->>>>>>> a77b685c
+;    W503
+
 
     # GOAL:
     # syntax check doctests in docstrings
