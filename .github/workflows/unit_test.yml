--- conflicted
+++ resolved
@@ -29,10 +29,7 @@
       fail-fast: false
       matrix:
         python-version: ["3.11", "3.13"] #NOTE: min and max Python versions supported by icepyx
-<<<<<<< HEAD
 
-=======
->>>>>>> a4640ee3
     steps:
       - uses: "actions/checkout@v4"
         with:
