language: python

before_install:
  - sudo apt-get update
  - wget https://repo.continuum.io/miniconda/Miniconda3-latest-Linux-x86_64.sh -O miniconda.sh
  - bash miniconda.sh -b -p $HOME/miniconda
  - export PATH="$HOME/miniconda/bin:$PATH"
  - hash -r
  - conda config --set always_yes yes --set changeps1 no
  - conda update -q conda
  # Useful for debugging any issues with conda
  - conda info -a

install:
  - conda create --name icepyx-env --channel conda-forge python=$TRAVIS_PYTHON_VERSION proj=7.2.0 geos
  - source activate icepyx-env

  - pip install -r requirements.txt -r requirements-dev.txt
  - pip install -e .[complete]

stages:
  - name: basic tests
    if: (type = pull_request) OR (type = push AND repo = icesat2py/icepyx AND branch IN (main, development))
  - name: behind Earthdata
    if: branch = main OR commit_message =~ nsidc_tests OR type = cron

#ultimately move basic tests list into a separate script with the list of files to run (then this can be put into a matrix and parallellized as well)
jobs:
  include:
    - stage: basic tests
<<<<<<< HEAD
      script: pytest icepyx/ --username=$EARTHDATA_USERNAME --password=$EARTHDATA_PASSWORD --email=$EARTHDATA_EMAIL --ignore icepyx/tests/behind_NSIDC_API_login.py
=======
      script: pytest icepyx/ --ignore icepyx/tests/test_behind_NSIDC_API_login.py
>>>>>>> b5478c29
      after_success: codecov

    - stage: behind Earthdata
      script:
        - export NSIDC_LOGIN=$NSIDC_LOGIN
        - pytest icepyx/tests/test_behind_NSIDC_API_login.py<|MERGE_RESOLUTION|>--- conflicted
+++ resolved
@@ -28,11 +28,7 @@
 jobs:
   include:
     - stage: basic tests
-<<<<<<< HEAD
       script: pytest icepyx/ --username=$EARTHDATA_USERNAME --password=$EARTHDATA_PASSWORD --email=$EARTHDATA_EMAIL --ignore icepyx/tests/behind_NSIDC_API_login.py
-=======
-      script: pytest icepyx/ --ignore icepyx/tests/test_behind_NSIDC_API_login.py
->>>>>>> b5478c29
       after_success: codecov
 
     - stage: behind Earthdata
