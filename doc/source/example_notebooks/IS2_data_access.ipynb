--- conflicted
+++ resolved
@@ -470,11 +470,7 @@
    },
    "source": [
     "### Log in to NASA Earthdata\n",
-<<<<<<< HEAD
-    "When downloading data from NSIDC, all users must login using a valid (free) Earthdata account. The process of authenticating is handled by icepyx by creating and handling the required authentication to interface with the data at the DAAC (including ordering and download). Authentication is completed as login-protected featuers are accessed. In order to allow icepyx to login for us we still have to make sure that we have made our Earthdata credentials available for icepyx to find.\n",
-=======
     "When downloading data from NSIDC, all users must login using a valid (free) Earthdata account. The process of authenticating is handled by icepyx by creating and handling the required authentication to interface with the data at the DAAC (including ordering and download). Authentication is completed as login-protected features are accessed. In order to allow icepyx to login for us we still have to make sure that we have made our Earthdata credentials available for icepyx to find.\n",
->>>>>>> 3d2ed4e0
     "\n",
     "There are multiple ways to provide your Earthdata credentials via icepyx. Behind the scenes, icepyx is using the [earthaccess library](https://nsidc.github.io/earthaccess/). The [earthaccess documentation](https://nsidc.github.io/earthaccess/tutorials/restricted-datasets/#auth) automatically tries three primary mechanisms for logging in, all of which are supported by icepyx:\n",
     "- with `EARTHDATA_USERNAME` and `EARTHDATA_PASSWORD` environment variables (these are the same as the ones you might have set for icepyx previously)\n",
@@ -491,11 +487,7 @@
     "```{admonition} Important Authentication Update\n",
     "Previously, icepyx required you to explicitly use the `.earthdata_login()` function to login. Running this function is no longer required, as icepyx will call the login function as needed. The user will still need to provide their credentials using one of the three methods decribed above. The `.earthdata_login()` function is still available for backwards compatibility.\n",
     "\n",
-<<<<<<< HEAD
-    "If you do choose to use the `earthdata_login()`, you will also note that certain inputs, such as `earthdata_uid` and `email`, are no longer required. e.g. `region_a.earthdata_login(earthdata_uid, email)` becomes `region_a.earthdata_login()`\n",
-=======
     "If you are unable to remove `earthdata_login()` calls from your workflow, note that certain inputs, such as `earthdata_uid` and `email`, are no longer required. e.g. `region_a.earthdata_login(earthdata_uid, email)` becomes `region_a.earthdata_login()`\n",
->>>>>>> 3d2ed4e0
     "```"
    ]
   },
