{
 "cells": [
  {
   "cell_type": "markdown",
   "id": "552e9ef9",
   "metadata": {
    "user_expressions": []
   },
   "source": [
    "# Reading ICESat-2 Data in for Analysis\n",
    "This notebook ({nb-download}`download <IS2_data_read-in.ipynb>`) illustrates the use of icepyx for reading ICESat-2 data files, loading them into a data object.\n",
    "Currently the default data object is an Xarray Dataset, with ongoing work to provide support for other data object types.\n",
    "\n",
    "For more information on how to order and download ICESat-2 data, see the [icepyx data access tutorial](https://icepyx.readthedocs.io/en/latest/example_notebooks/IS2_data_access.html).\n",
    "\n",
    "### Motivation\n",
    "Most often, when you open a data file, you must specify the underlying data structure and how you'd like the information to be read in.\n",
    "A simple example of this, for instance when opening a csv or similarly delimited file, is letting the software know if the data contains a header row, what the data type is (string, double, float, boolean, etc.) for each column, what the delimeter is, and which columns or rows you'd like to be loaded.\n",
    "Many ICESat-2 data readers are quite manual in nature, requiring that you accurately type out a list of string paths to the various data variables.\n",
    "\n",
    "icepyx simplifies this process by relying on its awareness of ICESat-2 specific data file variable storage structure.\n",
    "Instead of needing to manually iterate through the beam pairs, you can provide a few options to the `Read` object and icepyx will do the heavy lifting for you (as detailed in this notebook).\n",
    "\n",
    "### Approach\n",
    "If you're interested in what's happening under the hood: icepyx uses the [xarray](https://docs.xarray.dev/en/stable/) library to read in each of the requested variables of the dataset. icepyx formats each requested variable and then merges the read-in data from each of the variables to create a single data object. The use of xarray is powerful, because the returned data object can be used with relevant xarray processing tools."
   ]
  },
  {
   "cell_type": "markdown",
   "id": "0d360de3",
   "metadata": {},
   "source": [
    "Import packages, including icepyx"
   ]
  },
  {
   "cell_type": "code",
   "execution_count": null,
   "id": "2b74b672",
   "metadata": {},
   "outputs": [],
   "source": [
    "import icepyx as ipx"
   ]
  },
  {
   "cell_type": "markdown",
   "id": "1ffb9a0c",
   "metadata": {
    "user_expressions": []
   },
   "source": [
    "---------------------------------\n",
    "\n",
    "## Quick-Start Guide\n",
    "For those who might be looking into playing with this (but don't want all the details/explanations)"
   ]
  },
  {
   "cell_type": "code",
   "execution_count": null,
   "id": "c4390195",
   "metadata": {},
   "outputs": [],
   "source": [
    "path_root = '/full/path/to/your/ATL06_data/'\n",
    "reader = ipx.Read(path_root)"
   ]
  },
  {
   "cell_type": "code",
   "execution_count": null,
   "id": "2f46029d",
   "metadata": {},
   "outputs": [],
   "source": [
    "reader.vars.append(beam_list=['gt1l', 'gt3r'], var_list=['h_li', \"latitude\", \"longitude\"])"
   ]
  },
  {
   "cell_type": "code",
   "execution_count": null,
   "id": "c0439388",
   "metadata": {},
   "outputs": [],
   "source": [
    "ds = reader.load()\n",
    "ds"
   ]
  },
  {
   "cell_type": "code",
   "execution_count": null,
   "id": "fae7768a",
   "metadata": {},
   "outputs": [],
   "source": [
    "ds.plot.scatter(x=\"longitude\", y=\"latitude\", hue=\"h_li\", vmin=-100, vmax=2000)"
   ]
  },
  {
   "cell_type": "markdown",
   "id": "b8875936",
   "metadata": {
    "user_expressions": []
   },
   "source": [
    "---------------------------------------\n",
    "## Key steps for loading (reading) ICESat-2 data\n",
    "\n",
    "Reading in ICESat-2 data with icepyx happens in a few simple steps:\n",
    "1. Let icepyx know where to find your data (this might be local files or urls to data in cloud storage)\n",
    "2. Create an icepyx `Read` object\n",
    "3. Make a list of the variables you want to read in (does not apply for gridded products)\n",
    "4. Load your data into memory (or read it in lazily, if you're using Dask)\n",
    "\n",
    "We go through each of these steps in more detail in this notebook."
   ]
  },
  {
   "cell_type": "markdown",
   "id": "9bf6d38c",
   "metadata": {
    "user_expressions": []
   },
   "source": [
    "### Step 0: Get some data if you haven't already\n",
    "Here are a few lines of code to get you set up with a few data files if you don't already have some on your local system."
   ]
  },
  {
   "cell_type": "code",
   "execution_count": null,
   "id": "63da2b3c",
   "metadata": {},
   "outputs": [],
   "source": [
    "region_a = ipx.Query('ATL06',[-55, 68, -48, 71],['2019-02-22','2019-02-28'], \\\n",
    "                           start_time='00:00:00', end_time='23:59:59')"
   ]
  },
  {
   "cell_type": "code",
   "execution_count": null,
   "id": "e6f7c047",
   "metadata": {},
   "outputs": [],
   "source": [
    "region_a.download_granules(path=path_root)"
   ]
  },
  {
   "cell_type": "markdown",
   "id": "04f62f30-b13c-4cfc-95b0-dd1e048f6a85",
   "metadata": {
    "user_expressions": []
   },
   "source": [
    "```{admonition} Important Authentication Update\n",
    "Previously, icepyx required you to explicitly use the `.earthdata_login()` function to login. Running this function is no longer required, as icepyx will call the login function as needed. The user will still need to provide their credentials using one of the three methods decribed in the [ICESat-2 Data Access Notebook](https://icepyx.readthedocs.io/en/latest/example_notebooks/IS2_data_access.html) example. The `.earthdata_login()` function is still available for backwards compatibility.\n",
    "\n",
    "If you are unable to remove `earthdata_login()` calls from your workflow, note that certain inputs, such as `earthdata_uid` and `email`, are no longer required. e.g. `region_a.earthdata_login(earthdata_uid, email)` becomes `region_a.earthdata_login()`\n",
    "```"
   ]
  },
  {
   "cell_type": "markdown",
   "id": "e8da42c1",
   "metadata": {
    "user_expressions": []
   },
   "source": [
    "### Step 1: Set data source path\n",
    "\n",
    "Provide a full path to the data to be read in (i.e. opened).\n",
    "Currently accepted inputs are:\n",
    "* a string path to directory - all files from the directory will be opened\n",
    "* a string path to single file - one file will be opened\n",
    "* a list of filepaths - all files in the list will be opened\n",
    "* a glob string (see [glob](https://docs.python.org/3/library/glob.html)) - any files matching the glob pattern will be opened"
   ]
  },
  {
   "cell_type": "code",
   "execution_count": null,
   "id": "9cde6679",
   "metadata": {},
   "outputs": [],
   "source": [
    "path_root = '/full/path/to/your/data/'"
   ]
  },
  {
   "cell_type": "code",
   "execution_count": null,
   "id": "8b6edf0c",
   "metadata": {},
   "outputs": [],
   "source": [
    "# filepath = path_root + 'ATL06-20181214041627-Sample.h5'"
   ]
  },
  {
   "cell_type": "code",
   "execution_count": null,
   "id": "fac636c2-e0eb-4e08-adaa-8f47623e46a1",
   "metadata": {},
   "outputs": [],
   "source": [
    "# list_of_files = ['/my/data/ATL06/processed_ATL06_20190226005526_09100205_006_02.h5', \n",
    "#                  '/my/other/data/ATL06/processed_ATL06_20191202102922_10160505_006_01.h5']"
   ]
  },
  {
   "cell_type": "markdown",
   "id": "ba3ebeb0-3091-4712-b0f7-559ddb95ca5a",
   "metadata": {
    "user_expressions": []
   },
   "source": [
    "#### Glob Strings\n",
    "\n",
    "[glob](https://docs.python.org/3/library/glob.html) is a Python library which allows users to list files in their file systems whose paths match a given pattern. Icepyx uses the glob library to give users greater flexibility over their input file lists.\n",
    "\n",
    "glob works using `*` and `?` as wildcard characters, where `*` matches any number of characters and `?` matches a single character. For example:\n",
    "\n",
    "* `/this/path/*.h5`: refers to all `.h5` files in the `/this/path` folder (Example matches: \"/this/path/processed_ATL03_20191130221008_09930503_006_01.h5\" or \"/this/path/myfavoriteicsat-2file.h5\")\n",
    "* `/this/path/*ATL07*.h5`: refers to all `.h5` files in the `/this/path` folder that have ATL07 in the filename. (Example matches: \"/this/path/ATL07-02_20221012220720_03391701_005_01.h5\" or \"/this/path/processed_ATL07.h5\")\n",
    "* `/this/path/ATL??/*.h5`: refers to all `.h5` files that are in a subfolder of `/this/path` and a subdirectory of `ATL` followed by any 2 characters (Example matches: \"/this/path/ATL03/processed_ATL03_20191130221008_09930503_006_01.h5\", \"/this/path/ATL06/myfile.h5\")\n",
    "\n",
    "See the glob documentation or other online explainer tutorials for more in depth explanation, or advanced glob paths such as character classes and ranges."
   ]
  },
  {
   "cell_type": "markdown",
   "id": "20286c76-5632-4420-b2c9-a5a6b1952672",
   "metadata": {
    "user_expressions": []
   },
   "source": [
    "#### Recursive Directory Search"
   ]
  },
  {
   "cell_type": "markdown",
   "id": "632bd1ce-2397-4707-a63f-9d5d2fc02fbc",
   "metadata": {
    "user_expressions": []
   },
   "source": [
<<<<<<< HEAD
    "glob will not by default search all of the subdirectories for matching filepaths, but it has the ability to do so. To search recursively you need to 1) use `/**/` in the filepath to match any level of nested folders and 2) use the `recursive=True` argument. \n",
    "\n",
    "If you would like to search recursively, you can achieve this by either:\n",
    "1. passing the `recursive` argument into `glob_kwargs`\n",
    "2. using glob directly to create a list of filepaths"
=======
    "glob will not by default search all of the subdirectories for matching filepaths, but it has the ability to do so.\n",
    "\n",
    "If you would like to search recursively, you can achieve this by either:\n",
    "1. passing the `recursive` argument into `glob_kwargs` and including `\\**\\` in your filepath\n",
    "2. using glob directly to create a list of filepaths\n",
    "\n",
    "Each of these two methods are shown below."
>>>>>>> aedbcce2
   ]
  },
  {
   "cell_type": "markdown",
   "id": "da0cacd8-9ddc-4c31-86b6-167d850b989e",
   "metadata": {
    "user_expressions": []
   },
   "source": [
    "Method 1: passing the `recursive` argument into `glob_kwargs`"
   ]
  },
  {
   "cell_type": "code",
   "execution_count": null,
   "id": "e276b876-9ec7-4991-8520-05c97824b896",
   "metadata": {},
   "outputs": [],
   "source": [
    "ipx.Read('/path/to/**/folder', glob_kwargs={'recursive': True})"
   ]
  },
  {
   "cell_type": "markdown",
   "id": "f5a1e85e-fc4a-405f-9710-0cb61b827f2c",
   "metadata": {
    "user_expressions": []
   },
   "source": [
    "You can use `glob_kwargs` for any additional argument to Python's builtin `glob.glob` that you would like to pass in via icepyx."
   ]
  },
  {
   "cell_type": "markdown",
   "id": "76de9539-710c-49f6-9e9e-238849382c33",
   "metadata": {
    "user_expressions": []
   },
   "source": [
    "Method 2: using glob directly to create a list of filepaths"
   ]
  },
  {
   "cell_type": "code",
   "execution_count": null,
   "id": "be79b0dd-efcf-4d50-bdb0-8e3ae8e8e38c",
   "metadata": {},
   "outputs": [],
   "source": [
    "import glob"
   ]
  },
  {
   "cell_type": "code",
   "execution_count": null,
   "id": "5d088571-496d-479a-9fb7-833ed7e98676",
   "metadata": {
    "tags": []
   },
   "outputs": [],
   "source": [
    "list_of_files = glob.glob('/path/to/**/folder', recursive=True)\n",
    "ipx.Read(list_of_files)"
   ]
  },
  {
   "cell_type": "markdown",
   "id": "08df2874-7c54-4670-8f37-9135ea296ff5",
   "metadata": {
    "user_expressions": []
   },
   "source": [
    "```{admonition} Read Module Update\n",
    "Previously, icepyx required two additional conditions: 1) a `product` argument and 2) that your files either matched the default `filename_pattern` or that the user provided their own `filename_pattern`. These two requirements have been removed. `product` is now read directly from the file metadata (the root group's `short_name` attribute). Flexibility to specify multiple files via the `filename_pattern` has been replaced with the [glob string](https://docs.python.org/3/library/glob.html) feature, and by allowing a list of filepaths as an argument.\n",
    "\n",
    "The `product` and `filename_pattern` arguments have been maintained for backwards compatibility, but will be fully removed in icepyx version 1.0.0.\n",
    "```"
   ]
  },
  {
   "cell_type": "markdown",
   "id": "4275b04c",
   "metadata": {
    "user_expressions": []
   },
   "source": [
    "### Step 2: Create an icepyx read object\n",
    "\n",
    "Using the `data_source` described in Step 1, we can create our Read object."
   ]
  },
  {
   "cell_type": "code",
   "execution_count": null,
   "id": "39bd7eb8",
   "metadata": {
    "scrolled": true
   },
   "outputs": [],
   "source": [
    "reader = ipx.Read(data_source=path_root)"
   ]
  },
  {
   "cell_type": "markdown",
   "id": "7b2acfdb-75eb-4c64-b583-2ab19326aaee",
   "metadata": {
    "user_expressions": []
   },
   "source": [
    "The Read object now contains the list of matching files that will eventually be loaded into Python. You can inspect its properties, such as the files that were located or the identified product, directly on the Read object."
   ]
  },
  {
   "cell_type": "code",
   "execution_count": null,
   "id": "6c9ebc4a",
   "metadata": {},
   "outputs": [],
   "source": [
    "reader.filelist"
   ]
  },
  {
   "cell_type": "code",
   "execution_count": null,
   "id": "7455ee3f-f9ab-486e-b4c7-2fa2314d4084",
   "metadata": {},
   "outputs": [],
   "source": [
    "reader.product"
   ]
  },
  {
   "cell_type": "markdown",
   "id": "da8d8024",
   "metadata": {
    "user_expressions": []
   },
   "source": [
    "### Step 3: Specify variables to be read in\n",
    "\n",
    "To load your data into memory or prepare it for analysis, icepyx needs to know which variables you'd like to read in.\n",
    "If you've used icepyx to download data from NSIDC with variable subsetting (which is the default), then you may already be familiar with the icepyx `Variables` module and how to create and modify lists of variables.\n",
    "We showcase a specific case here, but we encourage you to check out [the icepyx Variables example](https://icepyx.readthedocs.io/en/latest/example_notebooks/IS2_data_variables.html) for a thorough trip through how to create and manipulate lists of ICESat-2 variable paths (examples are provided for multiple data products).\n",
    "\n",
    "If you want to see a \\[likely very long\\] list of all path + variable combinations available to you, this unmutable (unchangeable) list is generated by default from the first file in your list (so not all variables may be contained in all of the files, depending on how you are accessing the data)."
   ]
  },
  {
   "cell_type": "code",
   "execution_count": null,
   "id": "18f65f67",
   "metadata": {
    "scrolled": true
   },
   "outputs": [],
   "source": [
    "reader.vars.avail()"
   ]
  },
  {
   "cell_type": "markdown",
   "id": "b2449941",
   "metadata": {
    "user_expressions": []
   },
   "source": [
    "To make things easier, you can use icepyx's built-in default list that loads commonly used variables for your non-gridded data product, or create your own list of variables to be read in.\n",
    "icepyx will determine what variables are available for you to read in by creating a list from one of your source files.\n",
    "If you have multiple files that you're reading in, icepyx will automatically generate a list of filenames and take the first one to get the list of available variables.\n",
    "\n",
    "Thus, if you have different variables available across files (even from the same data product), you may run into issues and need to come up with a workaround (we can help you do so!).\n",
    "We anticipate most users will have the minimum set of variables they are seeking to load available across all data files, so we're not currently developing this feature.\n",
    "Please get in touch if it would be a helpful feature for you or if you encounter this problem!\n",
    "\n",
    "You may create a variable list for gridded ICESat-2 products. However, all variables in the file will still be added to your DataSet. (This is an area we're currently exploring on expanding - please let us know if you're working on this and would like to contribute!)"
   ]
  },
  {
   "cell_type": "markdown",
   "id": "55092d1b",
   "metadata": {
    "user_expressions": []
   },
   "source": [
    "For a basic case, let's say we want to read in height, latitude, and longitude for all beam pairs.\n",
    "We create our variables list as"
   ]
  },
  {
   "cell_type": "code",
   "execution_count": null,
   "id": "e3734e09",
   "metadata": {},
   "outputs": [],
   "source": [
    "reader.vars.append(var_list=['h_li', \"latitude\", \"longitude\"])"
   ]
  },
  {
   "cell_type": "markdown",
   "id": "fff0bb19",
   "metadata": {
    "user_expressions": []
   },
   "source": [
    "Then we can view a dictionary of the variables we'd like to read in."
   ]
  },
  {
   "cell_type": "code",
   "execution_count": null,
   "id": "e5456e36",
   "metadata": {},
   "outputs": [],
   "source": [
    "reader.vars.wanted"
   ]
  },
  {
   "cell_type": "markdown",
   "id": "9d5b50b5",
   "metadata": {
    "user_expressions": []
   },
   "source": [
    "Don't forget - if you need to start over, and re-generate your wanted variables list, it's easy!"
   ]
  },
  {
   "cell_type": "code",
   "execution_count": null,
   "id": "69894391",
   "metadata": {},
   "outputs": [],
   "source": [
    "reader.vars.remove(all=True)"
   ]
  },
  {
   "cell_type": "markdown",
   "id": "473de4d7",
   "metadata": {
    "user_expressions": []
   },
   "source": [
    "### Step 4: Loading your data\n",
    "\n",
    "Now that you've set up all the options, you're ready to read your ICESat-2 data into memory!"
   ]
  },
  {
   "cell_type": "code",
   "execution_count": null,
   "id": "4a66d889-8d2d-4b9a-821a-96a394ff8d66",
   "metadata": {},
   "outputs": [],
   "source": []
  },
  {
   "cell_type": "code",
   "execution_count": null,
   "id": "eaabc976",
   "metadata": {},
   "outputs": [],
   "source": [
    "ds = reader.load()"
   ]
  },
  {
   "cell_type": "markdown",
   "id": "db6560f1",
   "metadata": {
    "user_expressions": []
   },
   "source": [
    "Within a Jupyter Notebook, you can get a summary view of your data object.\n",
    "\n",
    "***ATTENTION: icepyx loads your data by creating an Xarray DataSet for each input granule and then merging them. In some cases, the automatic merge fails and needs to be handled manually. In these cases, icepyx will return a warning with the error message from the failed Xarray merge and a list of per-granule DataSets***\n",
    "\n",
    "This can happen if you unintentionally provide the same granule multiple times with different filenames or in segmented products where the rgt+cycle automatically generated `gran_idx` values match. In this latter case, you can simply provide unique `gran_idx` values for each DataSet in `ds` and run `import xarray as xr` and `ds_merged = xr.merge(ds)` to create one merged DataSet."
   ]
  },
  {
   "cell_type": "code",
   "execution_count": null,
   "id": "723256f7",
   "metadata": {},
   "outputs": [],
   "source": [
    "ds"
   ]
  },
  {
   "cell_type": "markdown",
   "id": "b1d7de2d",
   "metadata": {
    "user_expressions": []
   },
   "source": [
    "## On to data analysis!\n",
    "\n",
    "From here, you can begin your analysis.\n",
    "Ultimately, icepyx aims to include an Xarray extension with ICESat-2 aware functions that allow you to do things like easily use only data from strong beams.\n",
    "That functionality is still in development.\n",
    "For fun, we've included a basic plot made with Xarray's built in functionality."
   ]
  },
  {
   "cell_type": "code",
   "execution_count": null,
   "id": "1d6f4560",
   "metadata": {},
   "outputs": [],
   "source": [
    "ds.plot.scatter(x=\"longitude\", y=\"latitude\", hue=\"h_li\", vmin=-100, vmax=2000)"
   ]
  },
  {
   "cell_type": "markdown",
   "id": "6421f67c",
   "metadata": {
    "user_expressions": []
   },
   "source": [
    "A developer note to users:\n",
    "our next steps will be to create an xarray extension with ICESat-2 aware functions (like \"get_strong_beams\", etc.).\n",
    "Please let us know if you have any ideas or already have functions developed (we can work with you to add them, or add them for you!)."
   ]
  },
  {
   "cell_type": "markdown",
   "id": "1b0cb477",
   "metadata": {
    "user_expressions": []
   },
   "source": [
    "#### Credits\n",
    "* original notebook by: Jessica Scheick\n",
    "* notebook contributors: Wei Ji and Tian"
   ]
  },
  {
   "cell_type": "code",
   "execution_count": null,
   "id": "aaf6f5a6-355b-456a-99fd-ce0b51045b58",
   "metadata": {},
   "outputs": [],
   "source": []
  },
  {
   "cell_type": "code",
   "execution_count": null,
   "id": "8ea1987f-b6bf-44df-a869-949290f498cb",
   "metadata": {},
   "outputs": [],
   "source": []
  }
 ],
 "metadata": {
  "kernelspec": {
   "display_name": "icepyx-dev",
   "language": "python",
   "name": "icepyx-dev"
  },
  "language_info": {
   "codemirror_mode": {
    "name": "ipython",
    "version": 3
   },
   "file_extension": ".py",
   "mimetype": "text/x-python",
   "name": "python",
   "nbconvert_exporter": "python",
   "pygments_lexer": "ipython3",
   "version": "3.11.4"
  }
 },
 "nbformat": 4,
 "nbformat_minor": 5
}<|MERGE_RESOLUTION|>--- conflicted
+++ resolved
@@ -248,13 +248,6 @@
     "user_expressions": []
    },
    "source": [
-<<<<<<< HEAD
-    "glob will not by default search all of the subdirectories for matching filepaths, but it has the ability to do so. To search recursively you need to 1) use `/**/` in the filepath to match any level of nested folders and 2) use the `recursive=True` argument. \n",
-    "\n",
-    "If you would like to search recursively, you can achieve this by either:\n",
-    "1. passing the `recursive` argument into `glob_kwargs`\n",
-    "2. using glob directly to create a list of filepaths"
-=======
     "glob will not by default search all of the subdirectories for matching filepaths, but it has the ability to do so.\n",
     "\n",
     "If you would like to search recursively, you can achieve this by either:\n",
@@ -262,7 +255,6 @@
     "2. using glob directly to create a list of filepaths\n",
     "\n",
     "Each of these two methods are shown below."
->>>>>>> aedbcce2
    ]
   },
   {
