{
 "cells": [
  {
   "cell_type": "markdown",
   "source": [
    "## Accessing ICESat-2 Data\n",
    "### Data Query and Basic Download Example Notebook\n",
    "This notebook illustrates the use of icepyx for ICESat-2 data access and download from the NASA NSIDC DAAC (NASA National Snow and Ice Data Center Distributed Active Archive Center).\n",
    "A complimentary notebook demonstrates in greater detail the subsetting options available when ordering data.\n",
    "\n",
    "#### Credits\n",
    "* original notebook by: Jessica Scheick\n",
    "* notebook contributors: Tyler Sutterley\n",
    "* source material: [NSIDC Data Access Notebook](https://github.com/ICESAT-2HackWeek/ICESat2_hackweek_tutorials/tree/master/03_NSIDCDataAccess_Steiker) by Amy Steiker and Bruce Wallin\n"
   ],
   "metadata": {}
  },
  {
   "cell_type": "markdown",
   "source": [
    "### Import packages, including icepyx"
   ],
   "metadata": {}
  },
  {
   "cell_type": "code",
   "execution_count": null,
   "source": [
    "import icepyx as ipx\n",
    "import os\n",
    "import shutil\n",
    "%matplotlib inline"
   ],
   "outputs": [],
   "metadata": {}
  },
  {
   "cell_type": "code",
   "execution_count": null,
   "metadata": {},
   "outputs": [],
   "source": [
    "import sys\n",
    "sys."
   ]
  },
  {
   "cell_type": "markdown",
   "source": [
    "### Quick-Start\n",
    "\n",
    "The entire process of getting ICESat-2 data (from query to download) can ultimately be accomplished in three minimal lines of code:\n",
    "\n",
    "`region_a = ipx.Query(short_name, spatial_extent, date_range)`\n",
    "\n",
    "`region_a.earthdata_login(earthdata_uid, email)`\n",
    "\n",
    "`region_a.download_granules(path)`\n",
    "\n",
    "where the function inputs are described in more detail below.\n",
    "\n",
    "**The rest of this notebook explains the required inputs used above, optional inputs not available in the minimal example, and the other data search and visualization tools built in to icepyx that make it easier for the user to find, explore, and download ICESat-2 data programmatically from NSIDC.** The detailed steps outlined and the methods showcased below are meant to give the user more control over the data they find and download (including options to order/download only the relevant portions of a data granule), some of which are called using default values behind the scenes if the user simply skips to the `download_granules` step."
   ],
   "metadata": {}
  },
  {
   "cell_type": "markdown",
   "source": [
    "### Create an ICESat-2 data object with the desired search parameters\n",
    "\n",
    "There are three required inputs, depending on how you want to search for data. Two are required in all cases:\n",
    "- `short_name` = the data product of interest, known as its \"short name\".\n",
    "See https://nsidc.org/data/icesat-2/data-sets for a list of the available data products.\n",
    "- `spatial extent` = a region of interest to search within. This can be entered as a bounding box, polygon vertex coordinate pairs, or a polygon geospatial file (currently shp, kml, and gpkg are supported).\n",
    "    - bounding box: Given in decimal degrees for the lower left longitude, lower left latitude, upper right longitude, and upper right latitude\n",
    "    - polygon vertices: Given as longitude, latitude coordinate pairs of decimal degrees with the last entry a repeat of the first.\n",
    "    - polygon file: A string containing the full file path and name.\n",
    "    \n",
    "*NOTE* The input keyword for `short_name` was updated from `dataset` to `product` to match common usage. This should not affect users providing positional inputs as demonstrated in this tutorial.\n",
    "\n",
    "Then, you must include AT LEAST one of the following inputs (temporal or orbital constraints):\n",
    "- `date_range` = the date range for which you would like to search for results. Must be formatted as a set of 'YYYY-MM-DD' strings.\n",
    "- `cycles` = Which orbital cycle to use, input as a numerical string or a list of strings. If no input is given, this value defaults to all available cycles within the search parameters.  An orbital cycle refers to the 91-day repeat period of the ICESat-2 orbit.\n",
    "- `tracks` = Which [Reference Ground Track (RGT)](https://icesat-2.gsfc.nasa.gov/science/specs) to use, input as a numerical string or a list of strings. If no input is given, this value defaults to all available RGTs within the spatial and temporal search parameters.\n",
    "\n",
    "Below are examples of each type of spatial extent input using a date range and an example using orbital parameters. Please choose and run only one of the next three cells to set your spatial parameters."
   ],
   "metadata": {}
  },
  {
   "cell_type": "code",
   "execution_count": null,
   "source": [
    "# bounding box\n",
    "short_name = 'ATL06'\n",
    "spatial_extent = [-55, 68, -48, 71]\n",
    "date_range = ['2019-02-20','2019-02-28']"
   ],
   "outputs": [],
   "metadata": {}
  },
  {
   "cell_type": "code",
   "execution_count": null,
   "source": [
    "# polygon vertices (here equivalent to the bounding box, above)\n",
    "short_name = 'ATL06'\n",
    "spatial_extent = [(-55, 68), (-55, 71), (-48, 71), (-48, 68), (-55, 68)]\n",
    "date_range = ['2019-02-20','2019-02-28']"
   ],
   "outputs": [],
   "metadata": {}
  },
  {
   "cell_type": "code",
   "execution_count": null,
   "source": [
    "# polygon geospatial file (metadata match but no subset match)\n",
    "# short_name = 'ATL06'\n",
    "# spatial_extent = './supporting_files/data-access_PineIsland/glims_polygons.kml'\n",
    "# date_range = ['2019-02-22','2019-02-28']\n",
    "\n",
    "#polygon geospatial file (subset and metadata match)\n",
    "short_name = 'ATL06'\n",
    "spatial_extent = './supporting_files/data-access_PineIsland/glims_polygons.shp'\n",
    "date_range = ['2019-10-01','2019-10-05']"
   ],
   "outputs": [],
   "metadata": {}
  },
  {
   "cell_type": "markdown",
   "source": [
    "Create the data object using our inputs"
   ],
   "metadata": {}
  },
  {
   "cell_type": "code",
   "execution_count": null,
   "source": [
    "region_a = ipx.Query(short_name, spatial_extent, date_range)"
   ],
   "outputs": [],
   "metadata": {}
  },
  {
   "cell_type": "code",
   "execution_count": null,
   "source": [
    "# using orbital parameters with one of the above data products + spatial parameters\n",
    "region_a = ipx.Query(short_name, spatial_extent,\n",
    "   cycles=['03','04','05','06','07'], tracks=['0849','0902'])\n",
    "\n",
    "print(region_a.product)\n",
    "print(region_a.product_version)\n",
    "print(region_a.cycles)\n",
    "print(region_a.tracks)"
   ],
   "outputs": [],
   "metadata": {}
  },
  {
   "cell_type": "markdown",
   "source": [
    "These properties include visualization of the spatial extent on a map. The style of map you will see depends on whether or not you have a certain library, `geoviews`, installed. Under the hood, this is because the `proj` library must be installed with conda (it is not available from PyPI) to support some `geoviews` dependencies. With `geoviews`, this plotting function returns an interactive map. Otherwise, your spatial extent will plot on a static map using `matplotlib`."
   ],
   "metadata": {}
  },
  {
   "cell_type": "code",
   "execution_count": null,
   "source": [
    "# print(region_a.spatial_extent)\n",
    "region_a.visualize_spatial_extent()"
   ],
   "outputs": [],
   "metadata": {}
  },
  {
   "cell_type": "markdown",
   "source": [
    "Formatted parameters and function calls allow us to see the the properties of the data object we have created."
   ],
   "metadata": {}
  },
  {
   "cell_type": "code",
   "execution_count": null,
   "source": [
    "print(region_a.product)\n",
    "print(region_a.dates)\n",
    "print(region_a.start_time)\n",
    "print(region_a.end_time)\n",
    "print(region_a.cycles)\n",
    "print(region_a.tracks)\n",
    "print(region_a.product_version)\n",
    "# print(region_a.spatial_extent)\n",
    "region_a.visualize_spatial_extent()"
   ],
   "outputs": [],
   "metadata": {}
  },
  {
   "cell_type": "markdown",
   "source": [
    "There are also several optional inputs to allow the user finer control over their search. Start and end time are only valid inputs on a temporally limited search.\n",
    "- `start_time` = start time to search for data on the start date. If no input is given, this defaults to 00:00:00.\n",
    "- `end_time` = end time for the end date of the temporal search parameter. If no input is given, this defaults to 23:59:59. Times must be input as 'HH:mm:ss' strings.\n",
    "- `version` = What version of the data product to use, input as a numerical string. If no input is given, this value defaults to the most recent version of the product specified in `short_name`.\n",
    "\n",
    "*NOTE* Version 002 is used as an example in the below cell. However, using it will cause 'no results' errors in granule ordering for some search parameters. These issues have been resolved in later versions of the data products, so it is best to use the most recent version where possible. Thus, you will need to change the version associated with `region_a` and rerun the next cell for the rest of this notebook to run."
<<<<<<< HEAD
   ]
=======
   ],
   "metadata": {}
>>>>>>> b5478c29
  },
  {
   "cell_type": "code",
   "execution_count": null,
   "source": [
    "region_a = ipx.Query(short_name, spatial_extent, date_range, \\\n",
    "   start_time='03:30:00', end_time='21:30:00', version='002')\n",
    "\n",
    "print(region_a.product)\n",
    "print(region_a.dates)\n",
    "print(region_a.start_time)\n",
    "print(region_a.end_time)\n",
    "print(region_a.product_version)\n",
    "# print(region_a.spatial_extent)"
   ],
   "outputs": [],
   "metadata": {}
  },
  {
   "cell_type": "markdown",
   "source": [
    "Alternatively, you can also just create the data object without creating named variables first:"
   ],
   "metadata": {}
  },
  {
   "cell_type": "code",
   "execution_count": null,
   "source": [
    "# region_a = ipx.Query('ATL06',[-55, 68, -48, 71],['2019-02-01','2019-02-28'], \n",
    "#                            start_time='00:00:00', end_time='23:59:59', version='002')"
   ],
   "outputs": [],
   "metadata": {}
  },
  {
   "cell_type": "markdown",
   "source": [
    "### Built in methods allow us to get more information about our data product\n",
    "In addition to viewing the stored object information shown above (e.g. product short name, start and end date and time, version, etc.), we can also request summary information about the data product itself or confirm that we have manually specified the latest version."
<<<<<<< HEAD
   ]
=======
   ],
   "metadata": {}
>>>>>>> b5478c29
  },
  {
   "cell_type": "code",
   "execution_count": null,
   "source": [
    "region_a.product_summary_info()\n",
    "print(region_a.latest_version())"
   ],
   "outputs": [],
   "metadata": {}
  },
  {
   "cell_type": "markdown",
   "source": [
    "If the summary does not provide all of the information you are looking for, or you would like to see information for previous versions of the data product, all available metadata for the collection product is available in a readable format."
<<<<<<< HEAD
   ]
=======
   ],
   "metadata": {}
>>>>>>> b5478c29
  },
  {
   "cell_type": "code",
   "execution_count": null,
   "source": [
    "region_a.product_all_info()"
   ],
   "outputs": [],
   "metadata": {
    "scrolled": true
<<<<<<< HEAD
   },
   "outputs": [],
   "source": [
    "region_a.product_all_info()"
   ]
=======
   }
>>>>>>> b5478c29
  },
  {
   "cell_type": "markdown",
   "source": [
    "### Querying a data product\n",
    "In order to search the product collection for available data granules, we need to build our search parameters. This is done automatically behind the scenes when you run `region_a.avail_granules()`, but you can also build and view them by calling `region_a.CMRparams`. These are formatted as a dictionary of key:value pairs according to the CMR documentation."
<<<<<<< HEAD
   ]
=======
   ],
   "metadata": {}
>>>>>>> b5478c29
  },
  {
   "cell_type": "code",
   "execution_count": null,
   "source": [
    "#build and view the parameters that will be submitted in our query\n",
    "region_a.CMRparams"
   ],
   "outputs": [],
   "metadata": {}
  },
  {
   "cell_type": "markdown",
   "source": [
    "Now that our parameter dictionary is constructed, we can search the CMR database for the available granules. Granules returned by the CMR metadata search are automatically stored within the data object. The search completed at this level relies completely on the granules' metadata. As a result, some (and in rare cases all) of the granules returned may not actually contain data in your specified region, particularly if the region is small or located near the boundaries of a given granule. If this is the case, the subsetter will not return any data when you actually place the order."
   ],
   "metadata": {}
  },
  {
   "cell_type": "code",
   "execution_count": null,
   "source": [
    "#search for available granules and provide basic summary info about them\n",
    "region_a.avail_granules()"
   ],
   "outputs": [],
   "metadata": {}
  },
  {
   "cell_type": "code",
   "execution_count": null,
   "source": [
    "#get a list of granule IDs for the available granules\n",
    "region_a.avail_granules(ids=True)"
   ],
   "outputs": [],
   "metadata": {}
  },
  {
   "cell_type": "code",
   "execution_count": null,
   "source": [
    "#print detailed information about the returned search results\n",
    "region_a.granules.avail"
   ],
   "outputs": [],
   "metadata": {
    "scrolled": true
   }
  },
  {
   "cell_type": "markdown",
   "source": [
    "### Downloading the found granules\n",
    "In order to download any data from NSIDC, we must first authenticate ourselves using a valid Earthdata login. This will create a valid token to interface with the DAAC as well as start an active logged-in session to enable data download. Once you have successfully logged in for a given query instance, the token and session will be passed behind the scenes as needed for you to order and download data. Passwords are entered but not shown or stored in plain text by the system."
   ],
   "metadata": {}
  },
  {
   "cell_type": "code",
   "execution_count": null,
   "source": [
    "earthdata_uid = 'icepyx_devteam'\n",
    "email = 'icepyx.dev@gmail.com'\n",
    "region_a.earthdata_login(earthdata_uid, email)"
   ],
   "outputs": [],
   "metadata": {}
  },
  {
   "cell_type": "markdown",
   "source": [
    "Once we have generated our session, we must build the required configuration parameters needed to actually download data. These will tell the system how we want to download the data. As with the CMR search parameters, these will be built automatically when you run `region_a.order_granules()`, but you can also create and view them with `region_a.reqparams`. The default parameters, given below, should work for most users.\n",
    "- `page_size` = 10. This is the number of granules we will request per order.\n",
    "- `page_num` = 1. Determine the number of pages based on page size and the number of granules available. If no page_num is specified, this calculation is done automatically to set page_num, which then provides the number of individual orders we will request given the number of granules.\n",
    "- `request_mode` = 'async'\n",
    "- `agent` = 'NO'\n",
    "- `include_meta` = 'Y'\n",
    "\n",
    "#### More details about the configuration parameters\n",
    "`request_mode` is \"synchronous\" by default, meaning that the request relies on a direct, continous connection between you and the API endpoint. Outputs are directly downloaded, or \"streamed\", to your working directory. For this tutorial, we will set the request mode to asynchronous, which will allow concurrent requests to be queued and processed without the need for a continuous connection.\n",
    "\n",
    "**Use the streaming `request_mode` with caution: While it can be beneficial to stream outputs directly to your local directory, note that timeout errors can result depending on the size of the request, and your request will not be queued in the system if NSIDC is experiencing high request volume. For best performance, NSIDC recommends setting `page_size=1` to download individual outputs, which will eliminate extra time needed to zip outputs and will ensure faster processing times per request.**\n",
    "\n",
    "Recall that we queried the total number and volume of granules prior to applying customization services. `page_size` and `page_num` can be used to adjust the number of granules per request up to a limit of 2000 granules for asynchronous, and 100 granules for synchronous (streaming). For now, let's select 9 granules to be processed in each zipped request. For ATL06, the granule size can exceed 100 MB so we want to choose a granule count that provides us with a reasonable zipped download size. "
   ],
   "metadata": {}
  },
  {
   "cell_type": "code",
   "execution_count": null,
   "source": [
    "print(region_a.reqparams)\n",
    "# region_a.reqparams['page_size'] = 9\n",
    "# print(region_a.reqparams)"
   ],
   "outputs": [],
   "metadata": {}
  },
  {
   "cell_type": "markdown",
   "source": [
    "#### Additional Parameters: Subsetting\n",
    "\n",
    "In addition to the required parameters (CMRparams and reqparams) that are submitted with our order, for ICESat-2 data products we can also submit subsetting parameters to NSIDC. This utilizes the NSIDC's built in subsetter to extract only the data you are interested (spatially, temporally, variables of interest, etc.). The advantages of using the NSIDC's subsetter include:\n",
    "* easily reproducible downloads, particularly when coupled with and icepyx data object\n",
    "* smaller file size, meaning faster downloads, less storage required, and no need to subset the data on your own\n",
    "* still easy to go back and order more data/variables with the same or similar search parameters\n",
    "* no extraneous data means you can move directly to analysis and easily navigate your dataset\n",
    "\n",
    "Certain subset parameters are specified by default unless `subset=False` is included as an input to `order_granules()`. A separate, companion notebook tutorial covers subsetting in more detail, including how to get a list of subsetting options, how to build your list of subsetting parameters, and how to generate a list of desired variables (most products have more than 200 variable fields!), including using pre-built default lists (these lists are still in progress and we welcome contributions!).\n",
    "\n",
    "As for the CMR and required parameters, default subset parameters can be built and viewed using `subsetparams`. Where an input spatial file is used, rather than a bounding box or manually entered polygon, the spatial file will be used for subsetting (unless subset is set to False) but not show up in the `subsetparams` dictionary."
   ],
   "metadata": {}
  },
  {
   "cell_type": "code",
   "execution_count": null,
   "source": [
    "region_a.subsetparams()"
   ],
   "outputs": [],
   "metadata": {}
  },
  {
   "cell_type": "code",
   "execution_count": null,
   "source": [
    "region_a._geom_filepath"
   ],
   "outputs": [],
   "metadata": {}
  },
  {
   "cell_type": "markdown",
   "source": [
    "#### Place the order\n",
    "Then, we can send the order to NSIDC using the order_granules function. Information about the granules ordered and their status will be printed automatically as well as emailed to the address provided. Additional information on the order, including request URLs, can be viewed by setting the optional keyword input 'verbose' to True."
   ],
   "metadata": {}
  },
  {
   "cell_type": "code",
   "execution_count": null,
   "source": [
    "region_a.order_granules()\n",
    "#region_a.order_granules(verbose=True,subset=False)"
   ],
   "outputs": [],
   "metadata": {}
  },
  {
   "cell_type": "code",
   "execution_count": null,
   "source": [
    "#view a short list of order IDs\n",
    "region_a.granules.orderIDs"
   ],
   "outputs": [],
   "metadata": {}
  },
  {
   "cell_type": "markdown",
   "source": [
    "#### Download the order\n",
    "Finally, we can download our order to a specified directory (which needs to have a full path but doesn't have to point to an existing directory) and the download status will be printed as the program runs. Additional information is again available by using the optional boolean keyword `verbose`."
   ],
   "metadata": {}
  },
  {
   "cell_type": "code",
   "execution_count": null,
   "source": [
    "path = './download'\n",
    "region_a.download_granules(path)"
   ],
   "outputs": [],
   "metadata": {}
  },
  {
   "cell_type": "code",
   "execution_count": null,
   "source": [],
   "outputs": [],
   "metadata": {}
  }
 ],
 "metadata": {
  "kernelspec": {
   "display_name": "Python 3",
   "language": "python",
   "name": "python3"
  },
  "language_info": {
   "codemirror_mode": {
    "name": "ipython",
    "version": 3
   },
   "file_extension": ".py",
   "mimetype": "text/x-python",
   "name": "python",
   "nbconvert_exporter": "python",
   "pygments_lexer": "ipython3",
   "version": "3.7.6"
  }
 },
 "nbformat": 4,
 "nbformat_minor": 4
}<|MERGE_RESOLUTION|>--- conflicted
+++ resolved
@@ -210,12 +210,7 @@
     "- `version` = What version of the data product to use, input as a numerical string. If no input is given, this value defaults to the most recent version of the product specified in `short_name`.\n",
     "\n",
     "*NOTE* Version 002 is used as an example in the below cell. However, using it will cause 'no results' errors in granule ordering for some search parameters. These issues have been resolved in later versions of the data products, so it is best to use the most recent version where possible. Thus, you will need to change the version associated with `region_a` and rerun the next cell for the rest of this notebook to run."
-<<<<<<< HEAD
    ]
-=======
-   ],
-   "metadata": {}
->>>>>>> b5478c29
   },
   {
    "cell_type": "code",
@@ -256,12 +251,8 @@
    "source": [
     "### Built in methods allow us to get more information about our data product\n",
     "In addition to viewing the stored object information shown above (e.g. product short name, start and end date and time, version, etc.), we can also request summary information about the data product itself or confirm that we have manually specified the latest version."
-<<<<<<< HEAD
-   ]
-=======
-   ],
-   "metadata": {}
->>>>>>> b5478c29
+   ],
+   "metadata": {}
   },
   {
    "cell_type": "code",
@@ -277,12 +268,8 @@
    "cell_type": "markdown",
    "source": [
     "If the summary does not provide all of the information you are looking for, or you would like to see information for previous versions of the data product, all available metadata for the collection product is available in a readable format."
-<<<<<<< HEAD
-   ]
-=======
-   ],
-   "metadata": {}
->>>>>>> b5478c29
+   ],
+   "metadata": {}
   },
   {
    "cell_type": "code",
@@ -293,27 +280,15 @@
    "outputs": [],
    "metadata": {
     "scrolled": true
-<<<<<<< HEAD
-   },
-   "outputs": [],
-   "source": [
-    "region_a.product_all_info()"
-   ]
-=======
    }
->>>>>>> b5478c29
   },
   {
    "cell_type": "markdown",
    "source": [
     "### Querying a data product\n",
     "In order to search the product collection for available data granules, we need to build our search parameters. This is done automatically behind the scenes when you run `region_a.avail_granules()`, but you can also build and view them by calling `region_a.CMRparams`. These are formatted as a dictionary of key:value pairs according to the CMR documentation."
-<<<<<<< HEAD
-   ]
-=======
-   ],
-   "metadata": {}
->>>>>>> b5478c29
+   ],
+   "metadata": {}
   },
   {
    "cell_type": "code",
