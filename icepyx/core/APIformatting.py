--- conflicted
+++ resolved
@@ -51,11 +51,7 @@
             + end.strftime("%Y-%m-%dT%H:%M:%S")
         )
     else:
-<<<<<<< HEAD
-        raise RuntimeError("An invalid time key was submitted for formatting.")
-=======
         raise ValueError("An invalid time key was submitted for formatting.")
->>>>>>> 0f2cfebb
 
     return {key: fmt_timerange}
 
@@ -331,11 +327,7 @@
                 ],
             }
         else:
-<<<<<<< HEAD
-            raise RuntimeError("Programmer error!")
-=======
             raise ExhaustiveTypeGuardException
->>>>>>> 0f2cfebb
 
     # @property
     # def wanted_keys(self):
@@ -371,11 +363,7 @@
         ), "You cannot call this function for your parameter type"
 
         if not self._reqtype:
-<<<<<<< HEAD
-            raise RuntimeError("Programmer error!")
-=======
             raise TypeGuardException
->>>>>>> 0f2cfebb
 
         reqkeys = self.poss_keys[self._reqtype]
 
@@ -440,11 +428,7 @@
 
         if self.partype == "required":
             if not self._reqtype:
-<<<<<<< HEAD
-                raise RuntimeError("Programmer error!")
-=======
                 raise TypeGuardException
->>>>>>> 0f2cfebb
 
             if self.check_req_values() and kwargs == {}:
                 pass
@@ -513,11 +497,7 @@
                             k = "Boundingshape"
 
                     if not k:
-<<<<<<< HEAD
-                        raise RuntimeError("Programmer error!")
-=======
                         raise TypeGuardException
->>>>>>> 0f2cfebb
 
                     self._fmted_keys.update({k: kwargs["spatial_extent"]})
 
