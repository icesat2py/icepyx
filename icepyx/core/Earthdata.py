import requests
import getpass
import socket
import netrc
import re
import os
import json

# DevNote: currently this class is not tested
class Earthdata:
    """
    Initiate an Earthdata session for interacting
    with the NSIDC DAAC.

    Parameters
    ----------
    uid : string
        Earthdata Login user name (user ID).
    email : string
        Complete email address, provided as a string.
    password : string (encrypted)
        Password for Earthdata registration associated with the uid.
    capability_url : string
        URL required to access Earthdata

    Returns
    -------
    Earthdata session object after a successful login
    """

    def __init__(
<<<<<<< HEAD
        self,
        uid,
        email,
        capability_url,
        pswd=os.environ.get('EARTHDATA_PASSWORD'),
=======
        self, uid, email, capability_url, pswd=None,
>>>>>>> fe57c41a
    ):

        assert isinstance(uid, str), "Enter your login user id as a string"
        assert re.match(
            r"[^@]+@[^@]+\.[^@]+", email
        ), "Enter a properly formatted email address"

        self.netrc = None
        self.uid = uid
        self.email = email
        self.capability_url = capability_url
        self.pswd = pswd

    def _start_session(self):
        # Request CMR token using Earthdata credentials
        token_api_url = "https://cmr.earthdata.nasa.gov/legacy-services/rest/tokens"
        # try initially with machine hostname
        # revert to using localhost if gaierror exception
        try:
            ip = socket.gethostbyname(socket.gethostname())
        except:
            ip = socket.gethostbyname("localhost")

        data = {
            "token": {
                "username": self.uid,
                "password": self.pswd,
                "client_id": "NSIDC_client_id",
                "user_ip_address": ip,
            }
        }

        response = None
        response = requests.post(
            token_api_url,
            json=data,
            headers={"Accept": "application/json", "Client-Id": "icepyx"},
        )

        # check for a valid login
        try:
            json.loads(response.content)["token"]
        except KeyError:
            try:
                print(json.loads(response.content)["errors"])
            except KeyError:
                print(
                    "There are no error messages, but an Earthdata login token was not successfully generated"
                )

        token = json.loads(response.content)["token"]["id"]

        session = requests.session()
        s = session.get(self.capability_url)
        response = session.get(s.url, auth=(self.uid, self.pswd))

        self.session = session

    def login(self, attempts=5):
        """
        This function tries to log the user in to Earthdata with the
        information provided. It prompts the user for their Earthdata password,
        but will only store that information within the active session.
        If the login fails, it will ask the user to re-enter their
        username and password up to a set number of times to try and log in.

        Alternatively, you can create a .netrc file in your $HOME directory
        with the following line:

        machine urs.earthdata.nasa.gov login <uid> password <password>

        Where <uid> is your NASA Earthdata user ID and <password> is your password
        Then change the permissions of that file to 600
        This will allow you to have read and write access to the file
        No other user can access the file

            $ chmod 600 ~/.netrc

        The function checks for this file to retrieve credentials, prior to
        prompting for manual input.

        Parameters
        ----------
        attempts : number of retry attempts

        Examples
        --------
        >>> icepyx.core.Earthdata.Earthdata.login('sam.smith','sam.smith@domain.com')
        Earthdata Login password:  ········
        """

        try:
            url = "urs.earthdata.nasa.gov"
            self.uid, _, self.pswd = netrc.netrc(self.netrc).authenticators(url)
            session = self._start_session()

        except:
            for i in range(attempts):
                try:
                    session = self._start_session()
                    break
                except KeyError:
                    pass
                if ((i+1) < attempts):
                    self.uid = input("Please re-enter your Earthdata user ID: ")
                    self.pswd = getpass.getpass("Earthdata Login password: ")
            else:
                raise RuntimeError("You could not successfully log in to Earthdata")

        return self.session


# DevGoal: try turning this into a class that uses super... an initial attempt at portions of this is below
"""
class Earthdata(requests.Session):

    def __init__(self, uid = uid, email = email,pswd = None):
        super(Earthdata, self).__init__()

        assert isinstance(uid, str), "Enter your login user id as a string"
        assert re.match(r'[^@]+@[^@]+\.[^@]+',email), "Enter a properly formatted email address"
"""<|MERGE_RESOLUTION|>--- conflicted
+++ resolved
@@ -29,15 +29,7 @@
     """
 
     def __init__(
-<<<<<<< HEAD
-        self,
-        uid,
-        email,
-        capability_url,
-        pswd=os.environ.get('EARTHDATA_PASSWORD'),
-=======
-        self, uid, email, capability_url, pswd=None,
->>>>>>> fe57c41a
+        self, uid, email, capability_url, pswd=os.environ.get('EARTHDATA_PASSWORD'),
     ):
 
         assert isinstance(uid, str), "Enter your login user id as a string"
