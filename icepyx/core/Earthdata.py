--- conflicted
+++ resolved
@@ -33,11 +33,7 @@
         uid,
         email,
         capability_url,
-<<<<<<< HEAD
-        pswd=None,
-=======
         pswd=os.environ.get("EARTHDATA_PASSWORD"),
->>>>>>> 439b5b49
     ):
 
         assert isinstance(uid, str), "Enter your login user id as a string"
