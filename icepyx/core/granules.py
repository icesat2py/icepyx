--- conflicted
+++ resolved
@@ -49,15 +49,8 @@
     """
     assert len(grans) > 0, "Your data object has no granules associated with it"
     # regular expression for extracting parameters from file names
-<<<<<<< HEAD
-    rx = re.compile(
-        "(ATL\d{2})(-\d{2})?_(\d{4})(\d{2})(\d{2})(\d{2})(\d{2})"
-        "(\d{2})_(\d{4})(\d{2})(\d{2})_(\d{3})_(\d{2})(.*?).(.*?)$"
-    )
-=======
     rx = re.compile(r'(ATL\d{2})(-\d{2})?_(\d{4})(\d{2})(\d{2})(\d{2})(\d{2})'
            r'(\d{2})_(\d{4})(\d{2})(\d{2})_(\d{3})_(\d{2})(.*?).(.*?)$')
->>>>>>> c4439e4e
     gran_ids = []
     gran_cycles = []
     gran_tracks = []
