--- conflicted
+++ resolved
@@ -388,15 +388,11 @@
         #         #Note: extract the dataset to save it locally
         # if extract is True:    
             with zipfile.ZipFile(io.BytesIO(zip_response.content)) as z:
-<<<<<<< HEAD
-                filepaths.extend([os.path.join(path, f.filename) for f in z.filelist])
-                z.extractall(path)
-=======
                 for zfile in z.filelist:
                     # Remove the subfolder name from the filepath
                     zfile.filename = os.path.basename(zfile.filename)
                     z.extract(member=zfile, path=path)
->>>>>>> e929acde
+                    filepaths.append(os.path.join(path, f.filename))
             
             # update the current finished order id and save to file
             with open(downid_fn,'w') as fid:
