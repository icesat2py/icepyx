<<<<<<< HEAD
import datetime as dt
import os
import re
import requests
import json
=======
>>>>>>> c711011f
import warnings


class Icesat2Data:
<<<<<<< HEAD
    """
    ICESat-2 Data object to query, obtain, and perform basic operations on
    available ICESat-2 datasets using temporal and spatial input parameters.
    Allows the easy input and formatting of search parameters to match the
    NASA NSIDC DAAC and (development goal-not yet implemented) conversion to multiple data types.

    Parameters
    ----------
    dataset : string
        ICESat-2 dataset ID, also known as "short name" (e.g. ATL03).
        Available datasets can be found at: https://nsidc.org/data/icesat-2/data-sets
    spatial_extent : list or string
        Spatial extent of interest, provided as a bounding box, list of polygon coordinates, or
        geospatial polygon file.
        Bounding box coordinates should be provided in decimal degrees as
        [lower-left-longitude, lower-left-latitute, upper-right-longitude, upper-right-latitude].
        Polygon coordinates should be provided as coordinate pairs in decimal degrees as
        [(longitude1, latitude1), (longitude2, latitude2), ... (longitude_n,latitude_n), (longitude1,latitude1)]
        or
        [longitude1, latitude1, longitude2, latitude2, ... longitude_n,latitude_n, longitude1,latitude1].
        Your list must contain at least four points, where the first and last are identical.
        DevGoal: adapt code so the polygon is automatically closed if need be
        Geospatial polygon files are entered as strings with the full file path and
        must contain only one polygon with the area of interest.
        Currently supported formats are: kml, shp, and gpkg
    date_range : list of 'YYYY-MM-DD' strings
        Date range of interest, provided as start and end dates, inclusive.
        The required date format is 'YYYY-MM-DD' strings, where
        YYYY = 4 digit year, MM = 2 digit month, DD = 2 digit day.
        Currently, a list of specific dates (rather than a range) is not accepted.
        DevGoal: accept date-time objects, dicts (with 'start_date' and 'end_date' keys, and DOY inputs).
        DevGoal: allow searches with a list of dates, rather than a range.
    start_time : HH:mm:ss, default 00:00:00
        Start time in UTC/Zulu (24 hour clock). If None, use default.
        DevGoal: check for time in date-range date-time object, if that's used for input.
    end_time : HH:mm:ss, default 23:59:59
        End time in UTC/Zulu (24 hour clock). If None, use default.
        DevGoal: check for time in date-range date-time object, if that's used for input.
    version : string, default most recent version
        Dataset version, given as a 3 digit string. If no version is given, the current
        version is used.
    cycle : string, default all available orbital cycles
        Dataset cycle, given as a 2 digit string. If no cycle is given, all available
        cycles are used.
    track : string, default all available reference ground tracks (RGTs)
        Dataset track, given as a 4 digit string. If no track is given, all available
        reference ground tracks are used.

    Returns
    -------
    icesat2data object

    Examples
    --------
    Initializing Icesat2Data with a bounding box.

    >>> reg_a_bbox = [-55, 68, -48, 71]
    >>> reg_a_dates = ['2019-02-20','2019-02-28']
    >>> reg_a = icepyx.icesat2data.Icesat2Data('ATL06', reg_a_bbox, reg_a_dates)
    >>> reg_a
    <icepyx.core.icesat2data.Icesat2Data at [location]>

    Initializing Icesat2Data with a list of polygon vertex coordinate pairs.

    >>> reg_a_poly = [(-55, 68), (-55, 71), (-48, 71), (-48, 68), (-55, 68)]
    >>> reg_a_dates = ['2019-02-20','2019-02-28']
    >>> reg_a = icepyx.icesat2data.Icesat2Data('ATL06', reg_a_poly, reg_a_dates)
    >>> reg_a
    <icepyx.core.icesat2data.Icesat2Data at [location]>

    Initializing Icesat2Data with a geospatial polygon file.

    >>> aoi = '/User/name/location/aoi.shp'
    >>> reg_a_dates = ['2019-02-22','2019-02-28']
    >>> reg_a = icepyx.icesat2data.Icesat2Data('ATL06', aoi, reg_a_dates)
    >>> reg_a
    <icepyx.core.icesat2data.Icesat2Data at [location]>
    """

    # ----------------------------------------------------------------------
    # Constructors

    def __init__(
        self,
        dataset=None,
        spatial_extent=None,
        date_range=None,
        start_time=None,
        end_time=None,
        version=None,
        cycles=None,
        tracks=None,
        orbit_number=None,
        files=None,
    ):

        # warnings.filterwarnings("always")
        # warnings.warn("Please note: as of 2020-05-05, a major reorganization of the core icepyx.icesat2data code may result in errors produced by now depricated functions. Please see our documentation pages or example notebooks for updates.")

        if (
            dataset is None or spatial_extent is None or date_range is None
        ) and files is None:
            raise ValueError(
                "Please provide the required inputs. Use help([function]) to view the function's documentation"
            )

        if files is not None:
            self._source = "files"
            # self.file_vars = Variables(self._source)
        else:
            self._source = "order"
            # self.order_vars = Variables(self._source)
        # self.variables = Variables(self._source)

        self._dset = is2ref._validate_dataset(dataset)

        self.extent_type, self._spat_extent, self._geom_filepath = val.spatial(
            spatial_extent
        )

        self._start, self._end = val.temporal(date_range, start_time, end_time)

        self._version = val.dset_version(self.latest_version(), version)

        # list of CMR orbit number parameters
        self._orbit_number = []
        # get list of available ICESat-2 cycles and tracks
        all_cycles,all_tracks = self.avail_granules(cycles=True,tracks=True)
        self._cycles = val.cycles(all_cycles, cycles)
        self._tracks = val.tracks(all_tracks, tracks)
        # build list of available CMR orbit number if reducing by cycle or RGT
        if cycles or tracks:
            # for each available cycle of interest
            for c in self._cycles:
                # for each available track of interest
                for t in self._tracks:
                    self._orbit_number.append(int(t) + (int(c)-1)*1387 + 201)
            # update the CMR parameters for orbit_number
            self.CMRparams['orbit_number'] = self.orbit_number
            # update required parameters (number of pages)
            self._reqparams.build_params()
            # update the list of available granules
            self.granules.get_avail(self.CMRparams, self.reqparams)

    # ----------------------------------------------------------------------
    # Properties

    @property
    def dataset(self):
        """
        Return the short name dataset ID string associated with the icesat2data object.

        Examples
        --------
        >>> reg_a = icepyx.icesat2data.Icesat2Data('ATL06',[-55, 68, -48, 71],['2019-02-20','2019-02-28'])
        >>> reg_a.dataset
        'ATL06'
        """
        return self._dset

    @property
    def dataset_version(self):
        """
        Return the dataset version of the data object.

        Examples
        --------
        >>> reg_a = icepyx.icesat2data.Icesat2Data('ATL06',[-55, 68, -48, 71],['2019-02-20','2019-02-28'])
        >>> reg_a.dataset_version
        '003'

        >>> reg_a = icepyx.icesat2data.Icesat2Data('ATL06',[-55, 68, -48, 71],['2019-02-20','2019-02-28'], version='1')
        >>> reg_a.dataset_version
        '001'
        """
        return self._version

    @property
    def spatial_extent(self):
        """
        Return an array showing the spatial extent of the icesat2data object.
        Spatial extent is returned as an input type (which depends on how
        you initially entered your spatial data) followed by the geometry data.
        Bounding box data is [lower-left-longitude, lower-left-latitute, upper-right-longitude, upper-right-latitude].
        Polygon data is [[array of longitudes],[array of corresponding latitudes]].

        Examples
        --------
        >>> reg_a = icepyx.icesat2data.Icesat2Data('ATL06',[-55, 68, -48, 71],['2019-02-20','2019-02-28'])
        >>> reg_a.spatial_extent
        ['bounding box', [-55, 68, -48, 71]]

        >>> reg_a = icepyx.icesat2data.Icesat2Data('ATL06',[(-55, 68), (-55, 71), (-48, 71), (-48, 68), (-55, 68)],['2019-02-20','2019-02-28'])
        >>> reg_a.spatial_extent
        ['polygon', [-55.0, 68.0, -55.0, 71.0, -48.0, 71.0, -48.0, 68.0, -55.0, 68.0]]
        """

        if self.extent_type == "bounding_box":
            return ["bounding box", self._spat_extent]
        elif self.extent_type == "polygon":
            # return ['polygon', self._spat_extent]
            # Note: self._spat_extent is a shapely geometry object
            return ["polygon", self._spat_extent.exterior.coords.xy]
        else:
            return ["unknown spatial type", None]

    @property
    def dates(self):
        """
        Return an array showing the date range of the icesat2data object.
        Dates are returned as an array containing the start and end datetime objects, inclusive, in that order.

        Examples
        --------
        >>> reg_a = icepyx.icesat2data.Icesat2Data('ATL06',[-55, 68, -48, 71],['2019-02-20','2019-02-28'])
        >>> reg_a.dates
        ['2019-02-20', '2019-02-28']
        """
        return [
            self._start.strftime("%Y-%m-%d"),
            self._end.strftime("%Y-%m-%d"),
        ]  # could also use self._start.date()

    @property
    def start_time(self):
        """
        Return the start time specified for the start date.

        Examples
        --------
        >>> reg_a = icepyx.icesat2data.Icesat2Data('ATL06',[-55, 68, -48, 71],['2019-02-20','2019-02-28'])
        >>> reg_a.start_time
        '00:00:00'

        >>> reg_a = icepyx.icesat2data.Icesat2Data('ATL06',[-55, 68, -48, 71],['2019-02-20','2019-02-28'], start_time='12:30:30')
        >>> reg_a.start_time
        '12:30:30'
        """
        return self._start.strftime("%H:%M:%S")

    @property
    def end_time(self):
        """
        Return the end time specified for the end date.

        Examples
        --------
        >>> reg_a = icepyx.icesat2data.Icesat2Data('ATL06',[-55, 68, -48, 71],['2019-02-20','2019-02-28'])
        >>> reg_a.end_time
        '23:59:59'

        >>> reg_a = icepyx.icesat2data.Icesat2Data('ATL06',[-55, 68, -48, 71],['2019-02-20','2019-02-28'], end_time='10:20:20')
        >>> reg_a.end_time
        '10:20:20'
        """
        return self._end.strftime("%H:%M:%S")


    @property
    def cycles(self):
        """
        Return the ICESat-2 orbital cycle.

        Examples
        --------
        >>> reg_a = icepyx.icesat2data.Icesat2Data('ATL06',[-55, 68, -48, 71],['2019-02-20','2019-02-28'])
        >>> reg_a.cycles
        ['02']
        """
        return self._cycles

    @property
    def tracks(self):
        """
        Return the ICESat-2 Reference Ground Tracks

        Examples
        --------
        >>> reg_a = icepyx.icesat2data.Icesat2Data('ATL06',[-55, 68, -48, 71],['2019-02-20','2019-02-28'])
        >>> reg_a.tracks
        ['0841', '0849', '0902', '0910']
        """
        return self._tracks


    @property
    def orbit_number(self):
        """
        Return the ICESat-2 CMR orbit number

        Examples
        --------
        >>> reg_a = icepyx.icesat2data.Icesat2Data('ATL06',[-55, 68, -48, 71],['2019-02-20','2019-02-28'])
        >>> reg_a.orbit_number
        """
        return ",".join(map(str,self._orbit_number))

    @property
    def CMRparams(self):
        """
        Display the CMR key:value pairs that will be submitted. It generates the dictionary if it does not already exist.

        Examples
        --------
        >>> reg_a = icepyx.icesat2data.Icesat2Data('ATL06',[-55, 68, -48, 71],['2019-02-20','2019-02-28'])
        >>> reg_a.CMRparams
        {'short_name': 'ATL06',
        'version': '002',
        'temporal': '2019-02-20T00:00:00Z,2019-02-28T23:59:59Z',
        'bounding_box': '-55,68,-48,71'}
        """

        if not hasattr(self, "_CMRparams"):
            self._CMRparams = apifmt.Parameters("CMR")
        # print(dir(self._CMRparams))
        # print(self._CMRparams.fmted_keys)

        # dictionary of optional CMR parameters
        kwargs = {}
        if self._orbit_number:
            kwargs['orbit_number'] = self.orbit_number

        if self._CMRparams.fmted_keys == {}:
            self._CMRparams.build_params(
                dataset=self.dataset,
                version=self._version,
                start=self._start,
                end=self._end,
                extent_type=self.extent_type,
                spatial_extent=self._spat_extent,
                **kwargs
            )

        return self._CMRparams.fmted_keys

    @property
    def reqparams(self):
        """
        Display the required key:value pairs that will be submitted. It generates the dictionary if it does not already exist.

        Examples
        --------
        >>> reg_a = icepyx.icesat2data.Icesat2Data('ATL06',[-55, 68, -48, 71],['2019-02-20','2019-02-28'])
        >>> reg_a.reqparams
        {'page_size': 10, 'page_num': 1}

        >>> reg_a = icepyx.icesat2data.Icesat2Data('ATL06',[-55, 68, -48, 71],['2019-02-20','2019-02-28'])
        >>> reg_a.earthdata_login(user_id,user_email)
        Earthdata Login password:  ········
        >>> reg_a.order_granules()
        >>> reg_a.reqparams
        {'page_size': 10, 'page_num': 1, 'request_mode': 'async', 'include_meta': 'Y'}
        """

        if not hasattr(self, "_reqparams"):
            self._reqparams = apifmt.Parameters("required", reqtype="search")
            self._reqparams.build_params()

        return self._reqparams.fmted_keys

    # @property
    # DevQuestion: if I make this a property, I get a "dict" object is not callable when I try to give input kwargs... what approach should I be taking?
    def subsetparams(self, **kwargs):
        """
        Display the subsetting key:value pairs that will be submitted. It generates the dictionary if it does not already exist
        and returns an empty dictionary if subsetting is set to False during ordering.

        Parameters
        ----------
        **kwargs : key-value pairs
            Additional parameters to be passed to the subsetter.
            By default temporal and spatial subset keys are passed.
            Acceptable key values are ['format','projection','projection_parameters','Coverage'].
            At this time (2020-05), only variable ('Coverage') parameters will be automatically formatted.

        See Also
        --------
        order_granules

        Examples
        --------
        >>> reg_a = icepyx.icesat2data.Icesat2Data('ATL06',[-55, 68, -48, 71],['2019-02-20','2019-02-28'])
        >>> reg_a.subsetparams()
        {'time': '2019-02-20T00:00:00,2019-02-28T23:59:59', 'bbox': '-55,68,-48,71'}
        """
        if not hasattr(self, "_subsetparams"):
            self._subsetparams = apifmt.Parameters("subset")

        if self._subsetparams == None and not kwargs:
            return {}
        else:
            if self._subsetparams == None:
                self._subsetparams = apifmt.Parameters("subset")
            if self._geom_filepath is not None:
                self._subsetparams.build_params(
                    geom_filepath=self._geom_filepath,
                    start=self._start,
                    end=self._end,
                    extent_type=self.extent_type,
                    spatial_extent=self._spat_extent,
                    **kwargs,
                )
            else:
                self._subsetparams.build_params(
                    start=self._start,
                    end=self._end,
                    extent_type=self.extent_type,
                    spatial_extent=self._spat_extent,
                    **kwargs,
                )

            return self._subsetparams.fmted_keys

    # DevGoal: add to tests
    # DevGoal: add statements to the following vars properties to let the user know if they've got a mismatched source and vars type
    @property
    def order_vars(self):
        """
        Return the order variables object.
        This instance is generated when data is ordered from the NSIDC.

        See Also
        --------
        variables.Variables

        Examples
        --------
        >>> reg_a = icepyx.icesat2data.Icesat2Data('ATL06',[-55, 68, -48, 71],['2019-02-20','2019-02-28'])
        >>> reg_a.earthdata_login(user_id,user_email)
        Earthdata Login password:  ········
        >>> reg_a.order_vars
        <icepyx.core.variables.Variables at [location]>
        """

        if not hasattr(self, "_order_vars"):
            if self._source == "order":
                # DevGoal: check for active session here
                if hasattr(self, "_cust_options"):
                    self._order_vars = Variables(
                        self._source,
                        session=self._session,
                        dataset=self.dataset,
                        avail=self._cust_options["variables"],
                    )
                else:
                    self._order_vars = Variables(
                        self._source,
                        session=self._session,
                        dataset=self.dataset,
                        version=self._version,
                    )

        # I think this is where property setters come in, and one should be used here? Right now order_vars.avail is only filled in
        # if _cust_options exists when the class is initialized, but not if _cust_options is filled in prior to another call to order_vars
        # if self._order_vars.avail == None and hasattr(self, '_cust_options'):
        #     print('got into the loop')
        #     self._order_vars.avail = self._cust_options['variables']

        return self._order_vars

    @property
    def file_vars(self):
        """
        Return the file variables object.
        This instance is generated when files are used to create the data object (not yet implemented).

        See Also
        --------
        variables.Variables

        Examples
        --------
        >>> reg_a = icepyx.icesat2data.Icesat2Data('ATL06',[-55, 68, -48, 71],['2019-02-20','2019-02-28'])
        >>> reg_a.earthdata_login(user_id,user_email)
        Earthdata Login password:  ········
        >>> reg_a.file_vars
        <icepyx.core.variables.Variables at [location]>
        """

        if not hasattr(self, "_file_vars"):
            if self._source == "file":
                self._file_vars = Variables(self._source, dataset=self.dataset)

        return self._file_vars

    @property
    def granules(self):
        """
        Return the granules object, which provides the underlying funtionality for searching, ordering,
        and downloading granules for the specified dataset. Users are encouraged to use the built in wrappers
        rather than trying to access the granules object themselves.

        See Also
        --------
        avail_granules
        order_granules
        download_granules
        granules.Granules

        Examples
        --------
        >>> reg_a = icepyx.icesat2data.Icesat2Data('ATL06',[-55, 68, -48, 71],['2019-02-20','2019-02-28'])
        >>> reg_a.granules
        <icepyx.core.granules.Granules at [location]>
        """

        if not hasattr(self, "_granules"):
            self._granules = Granules()
        elif self._granules == None:
            self._granules = Granules()

        return self._granules

    # ----------------------------------------------------------------------
    # Methods - Get and display neatly information at the dataset level

    def dataset_summary_info(self):
        """
        Display a summary of selected metadata for the specified version of the dataset
        of interest (the collection).

        Examples
        --------
        >>> reg_a = icepyx.icesat2data.Icesat2Data('ATL06',[-55, 68, -48, 71],['2019-02-20','2019-02-28'])
        >>> reg_a.dataset_summary_info()
        dataset_id :  ATLAS/ICESat-2 L3A Land Ice Height V002
        short_name :  ATL06
        version_id :  002
        time_start :  2018-10-14T00:00:00.000Z
        coordinate_system :  CARTESIAN
        summary :  This data set (ATL06) provides geolocated, land-ice surface heights (above the WGS 84 ellipsoid, ITRF2014 reference frame), plus ancillary parameters that can be used to interpret and assess the quality of the height estimates. The data were acquired by the Advanced Topographic Laser Altimeter System (ATLAS) instrument on board the Ice, Cloud and land Elevation Satellite-2 (ICESat-2) observatory.
        orbit_parameters :  {'swath_width': '36.0', 'period': '94.29', 'inclination_angle': '92.0', 'number_of_orbits': '0.071428571', 'start_circular_latitude': '0.0'}
        """
        if not hasattr(self, "_about_dataset"):
            self._about_dataset = is2data(self._dset)
        summ_keys = [
            "dataset_id",
            "short_name",
            "version_id",
            "time_start",
            "coordinate_system",
            "summary",
            "orbit_parameters",
        ]
        for key in summ_keys:
            print(key, ": ", self._about_dataset["feed"]["entry"][-1][key])

    def dataset_all_info(self):
        """
        Display all metadata about the dataset of interest (the collection).

        Examples
        --------
        >>> reg_a = icepyx.icesat2data.Icesat2Data('ATL06',[-55, 68, -48, 71],['2019-02-20','2019-02-28'])
        >>> reg_a.dataset_all_info()
        {very long prettily-formatted dictionary output}

        """
        if not hasattr(self, "_about_dataset"):
            self._about_dataset = is2data(self._dset)
        pprint.pprint(self._about_dataset)

    def latest_version(self):
        """
        Determine the most recent version available for the given dataset.

        Examples
        --------
        >>> reg_a = icepyx.icesat2data.Icesat2Data('ATL06',[-55, 68, -48, 71],['2019-02-20','2019-02-28'])
        >>> reg_a.latest_version()
        '003'
        """
        if not hasattr(self, "_about_dataset"):
            self._about_dataset = is2ref.about_dataset(self._dset)
        return max(
            [entry["version_id"] for entry in self._about_dataset["feed"]["entry"]]
        )

    def show_custom_options(self, dictview=False):
        """
        Display customization/subsetting options available for this dataset.

        Parameters
        ----------
        dictview : boolean, default False
            Show the variable portion of the custom options list as a dictionary with key:value
            pairs representing variable:paths-to-variable rather than as a long list of full
            variable paths.

        Examples
        --------
        >>> reg_a = icepyx.icesat2data.Icesat2Data('ATL06',[-55, 68, -48, 71],['2019-02-20','2019-02-28'])
        >>> reg_a.earthdata_login(user_id,user_email)
        Earthdata Login password:  ········
        >>> reg_a.show_custom_options(dictview=True):
        Subsetting options
        [{'id': 'ICESAT2',
        'maxGransAsyncRequest': '2000',
        'maxGransSyncRequest': '100',
        'spatialSubsetting': 'true',
        'spatialSubsettingShapefile': 'true',
        'temporalSubsetting': 'true',
        'type': 'both'}]
        Data File Formats (Reformatting Options)
        ['TABULAR_ASCII', 'NetCDF4-CF', 'Shapefile', 'NetCDF-3']
        Reprojection Options
        []
        Data File (Reformatting) Options Supporting Reprojection
        ['TABULAR_ASCII', 'NetCDF4-CF', 'Shapefile', 'NetCDF-3', 'No reformatting']
        Data File (Reformatting) Options NOT Supporting Reprojection
        []
        Data Variables (also Subsettable)
        ['ancillary_data/atlas_sdp_gps_epoch',
        'ancillary_data/control',
        'ancillary_data/data_end_utc',
        .
        .
        .
        'quality_assessment/gt3r/signal_selection_source_fraction_3']
        """
        headers = [
            "Subsetting options",
            "Data File Formats (Reformatting Options)",
            "Reprojection Options",
            "Data File (Reformatting) Options Supporting Reprojection",
            "Data File (Reformatting) Options NOT Supporting Reprojection",
            "Data Variables (also Subsettable)",
        ]
        keys = [
            "options",
            "fileformats",
            "reprojectionONLY",
            "formatreproj",
            "noproj",
            "variables",
        ]

        try:
            all(key in self._cust_options.keys() for key in keys)
        except AttributeError or KeyError:
            self._cust_options = is2ref._get_custom_options(
                self._session, self.dataset, self._version
            )

        for h, k in zip(headers, keys):
            print(h)
            if k == "variables" and dictview:
                vgrp, paths = Variables.parse_var_list(self._cust_options[k])
                pprint.pprint(vgrp)
            else:
                pprint.pprint(self._cust_options[k])

    # ----------------------------------------------------------------------
    # Methods - Login and Granules (NSIDC-API)

    def earthdata_login(self, uid, email):
        """
        Log in to NSIDC EarthData to access data. Generates the needed session and token for most
        data searches and data ordering/download.

        Parameters
        ----------
        uid : string
            Earthdata login user ID
        email : string
            Email address. NSIDC will automatically send you emails about the status of your order.

        See Also
        --------
        Earthdata.Earthdata

        Examples
        --------
        >>> reg_a = icepyx.icesat2data.Icesat2Data('ATL06',[-55, 68, -48, 71],['2019-02-20','2019-02-28'])
        >>> reg_a.earthdata_login(user_id,user_email)
        Earthdata Login password:  ········
        """

        capability_url = f"https://n5eil02u.ecs.nsidc.org/egi/capabilities/{self.dataset}.{self._version}.xml"
        self._session = Earthdata(uid, email, capability_url).login()
        self._email = email

    # DevGoal: check to make sure the see also bits of the docstrings work properly in RTD
    def avail_granules(self, ids=False, cycles=False, tracks=False):
        """
        Obtain information about the available granules for the icesat2data
        object's parameters. By default, a complete list of available granules is
        obtained and stored in the object, but only summary information is returned.
        A list of granule IDs can be obtained using the boolean trigger.

        Parameters
        ----------
        ids : boolean, default False
            Indicates whether the function should return summary granule information (default)
            or a list of granule IDs.

        Examples
        --------
        >>> reg_a = icepyx.icesat2data.Icesat2Data('ATL06',[-55, 68, -48, 71],['2019-02-20','2019-02-28'])
        >>> reg_a.avail_granules()
        {'Number of available granules': 4,
        'Average size of granules (MB)': 48.975419759750004,
        'Total size of all granules (MB)': 195.90167903900002}

        >>> reg_a = icepyx.icesat2data.Icesat2Data('ATL06',[-55, 68, -48, 71],['2019-02-20','2019-02-28'])
        >>> reg_a.avail_granules(ids=True)
        >>> reg_a.avail_granules(cycles=True)
        ['02']
        >>> reg_a.avail_granules(tracks=True)
        ['0841', '0849', '0902', '0910']
        """

        #         REFACTOR: add test to make sure there's a session
        if not hasattr(self, "_granules"):
            self.granules
        try:
            self.granules.avail
        except AttributeError:
            self.granules.get_avail(self.CMRparams, self.reqparams)

        if ids or cycles or tracks:
            # list of outputs in order of ids, cycles, tracks
            granule_output = []
            # get granule ids
            granule_ids = granules.gran_IDs(self.granules.avail)
            if ids:
                granule_output.append(granule_ids)
            # lists of icesat-2 cycles and tracks
            cycle_list = []
            track_list = []
            # regular expression for extracting parameters from file names
            rx = re.compile('(ATL\d{2})(-\d{2})?_(\d{4})(\d{2})(\d{2})(\d{2})(\d{2})'
                   '(\d{2})_(\d{4})(\d{2})(\d{2})_(\d{3})_(\d{2})(.*?).(.*?)$')
            for i in granule_ids:
                # PRD: ICESat-2 product
                # HEM: Sea Ice Hemisphere flag
                # YY,MM,DD,HH,MN,SS: Year, Month, Day, Hour, Minute, Second
                # TRK: Reference Ground Track (RGT)
                # CYCL: Orbital Cycle
                # GRAN: Granule region (1-14)
                # RL: Data Release
                # VERS: Product Version
                # AUX: Auxiliary flags
                # SFX: Suffix (h5)
                PRD,HEM,YY,MM,DD,HH,MN,SS,TRK,CYCL,GRAN,RL,VERS,AUX,SFX=rx.findall(i).pop()
                cycle_list.append(CYCL)
                track_list.append(TRK)
            # reduce to unique cycles and tracks
            if cycles:
                granule_output.append(sorted(set(cycle_list)))
            if tracks:
                granule_output.append(sorted(set(track_list)))
            # return the list
            return granule_output
        else:
            return granules.info(self.granules.avail)

    # DevGoal: display output to indicate number of granules successfully ordered (and number of errors)
    # DevGoal: deal with subset=True for variables now, and make sure that if a variable subset Coverage kwarg is input it's successfully passed through all other functions even if this is the only one run.
    def order_granules(self, verbose=False, subset=True, email=True, **kwargs):
        """
        Place an order for the available granules for the icesat2data object.

        Parameters
        ----------
        verbose : boolean, default False
            Print out all feedback available from the order process.
            Progress information is automatically printed regardless of the value of verbose.
        subset : boolean, default True
            Apply subsetting to the data order from the NSIDC, returning only data that meets the
            subset parameters. Spatial and temporal subsetting based on the input parameters happens
            by default when subset=True, but additional subsetting options are available.
            Spatial subsetting returns all data that are within the area of interest (but not complete
            granules. This eliminates false-positive granules returned by the metadata-level search)
        email: boolean, default True
            Have NSIDC auto-send order status email updates to indicate order status as pending/completed.
        **kwargs : key-value pairs
            Additional parameters to be passed to the subsetter.
            By default temporal and spatial subset keys are passed.
            Acceptable key values are ['format','projection','projection_parameters','Coverage'].
            The variable 'Coverage' list should be constructed using the `order_vars.wanted` attribute of the object.
            At this time (2020-05), only variable ('Coverage') parameters will be automatically formatted.

        See Also
        --------
        granules.place_order

        Examples
        --------
        >>> reg_a = icepyx.icesat2data.Icesat2Data('ATL06',[-55, 68, -48, 71],['2019-02-20','2019-02-28'])
        >>> reg_a.earthdata_login(user_id,user_email)
        Earthdata Login password:  ········
        >>> reg_a.order_granules()
        order ID: [###############]
        [order status output]
        error messages:
        [if any were returned from the NSIDC subsetter, e.g. No data found that matched subset constraints.]
        .
        .
        .
        Retry request status is: complete
        """

        if not hasattr(self, "reqparams"):
            self.reqparams

        if self._reqparams._reqtype == "search":
            self._reqparams._reqtype = "download"

        if "email" in self._reqparams.fmted_keys.keys() or email == False:
            self._reqparams.build_params(**self._reqparams.fmted_keys)
        else:
            self._reqparams.build_params(
                **self._reqparams.fmted_keys, email=self._email
            )

        if subset is False:
            self._subsetparams = None
        elif (
            subset == True
            and hasattr(self, "_subsetparams")
            and self._subsetparams == None
        ):
            del self._subsetparams

        # REFACTOR: add checks here to see if the granules object has been created, and also if it already has a list of avail granules (if not, need to create one and add session)
        if not hasattr(self, "_granules"):
            self.granules
        self._granules.place_order(
            self.CMRparams,
            self.reqparams,
            self.subsetparams(**kwargs),
            verbose,
            subset,
            session=self._session,
            geom_filepath=self._geom_filepath,
        )

    # DevGoal: put back in the kwargs here so that people can just call download granules with subset=False!
    def download_granules(
        self, path, verbose=False, subset=True, restart=False, **kwargs
    ):  # , extract=False):
        """
        Downloads the data ordered using order_granules.

        Parameters
        ----------
        path : string
            String with complete path to desired download location.
        verbose : boolean, default False
            Print out all feedback available from the order process.
            Progress information is automatically printed regardless of the value of verbose.
        subset : boolean, default True
            Apply subsetting to the data order from the NSIDC, returning only data that meets the
            subset parameters. Spatial and temporal subsetting based on the input parameters happens
            by default when subset=True, but additional subsetting options are available.
            Spatial subsetting returns all data that are within the area of interest (but not complete
            granules. This eliminates false-positive granules returned by the metadata-level search)
        restart: boolean, default false
            If previous download was terminated unexpectedly. Run again with restart set to True to continue.
        **kwargs : key-value pairs
            Additional parameters to be passed to the subsetter.
            By default temporal and spatial subset keys are passed.
            Acceptable key values are ['format','projection','projection_parameters','Coverage'].
            The variable 'Coverage' list should be constructed using the `order_vars.wanted` attribute of the object.
            At this time (2020-05), only variable ('Coverage') parameters will be automatically formatted.

        See Also
        --------
        granules.download
        """
        """
        extract : boolean, default False
            Unzip the downloaded granules.

        Examples
        --------
        >>> reg_a = icepyx.icesat2data.Icesat2Data('ATL06',[-55, 68, -48, 71],['2019-02-20','2019-02-28'])
        >>> reg_a.earthdata_login(user_id,user_email)
        Earthdata Login password:  ········
        >>> reg_a.download_granules('/path/to/download/folder')
        Beginning download of zipped output...
        Data request [##########] of x order(s) is complete.
        """

        # if not os.path.exists(path):
        #     os.mkdir(path)
        # os.chdir(path)

        if not hasattr(self, "_granules"):
            self.granules

        if restart == True:
            pass
        else:
            if (
                not hasattr(self._granules, "orderIDs")
                or len(self._granules.orderIDs) == 0
            ):
                self.order_granules(verbose=verbose, subset=subset, **kwargs)

        self._granules.download(verbose, path, session=self._session, restart=restart)

    # DevGoal: add testing? What do we test, and how, given this is a visualization.
    # DevGoal(long term): modify this to accept additional inputs, etc.
    # DevGoal: move this to it's own module for visualizing, etc.
    # DevGoal: see Amy's data access notebook for a zoomed in map - implement here?
    def visualize_spatial_extent(
        self,
    ):  # additional args, basemap, zoom level, cmap, export
        """
        Creates a map displaying the input spatial extent

        Examples
        --------
        >>> icepyx.icesat2data.Icesat2Data('ATL06','path/spatialfile.shp',['2019-02-22','2019-02-28'])
        >>> reg_a.visualize_spatial_extent
        [visual map output]
        """
=======
    def __init__(self,):
>>>>>>> c711011f

        warnings.filterwarnings("always")
        warnings.warn(
            "DEPRECATED. Please use icepyx.Query to create a download data object (all other functionality is the same)",
            DeprecationWarning,
        )<|MERGE_RESOLUTION|>--- conflicted
+++ resolved
@@ -1,938 +1,8 @@
-<<<<<<< HEAD
-import datetime as dt
-import os
-import re
-import requests
-import json
-=======
->>>>>>> c711011f
 import warnings
 
 
 class Icesat2Data:
-<<<<<<< HEAD
-    """
-    ICESat-2 Data object to query, obtain, and perform basic operations on
-    available ICESat-2 datasets using temporal and spatial input parameters.
-    Allows the easy input and formatting of search parameters to match the
-    NASA NSIDC DAAC and (development goal-not yet implemented) conversion to multiple data types.
-
-    Parameters
-    ----------
-    dataset : string
-        ICESat-2 dataset ID, also known as "short name" (e.g. ATL03).
-        Available datasets can be found at: https://nsidc.org/data/icesat-2/data-sets
-    spatial_extent : list or string
-        Spatial extent of interest, provided as a bounding box, list of polygon coordinates, or
-        geospatial polygon file.
-        Bounding box coordinates should be provided in decimal degrees as
-        [lower-left-longitude, lower-left-latitute, upper-right-longitude, upper-right-latitude].
-        Polygon coordinates should be provided as coordinate pairs in decimal degrees as
-        [(longitude1, latitude1), (longitude2, latitude2), ... (longitude_n,latitude_n), (longitude1,latitude1)]
-        or
-        [longitude1, latitude1, longitude2, latitude2, ... longitude_n,latitude_n, longitude1,latitude1].
-        Your list must contain at least four points, where the first and last are identical.
-        DevGoal: adapt code so the polygon is automatically closed if need be
-        Geospatial polygon files are entered as strings with the full file path and
-        must contain only one polygon with the area of interest.
-        Currently supported formats are: kml, shp, and gpkg
-    date_range : list of 'YYYY-MM-DD' strings
-        Date range of interest, provided as start and end dates, inclusive.
-        The required date format is 'YYYY-MM-DD' strings, where
-        YYYY = 4 digit year, MM = 2 digit month, DD = 2 digit day.
-        Currently, a list of specific dates (rather than a range) is not accepted.
-        DevGoal: accept date-time objects, dicts (with 'start_date' and 'end_date' keys, and DOY inputs).
-        DevGoal: allow searches with a list of dates, rather than a range.
-    start_time : HH:mm:ss, default 00:00:00
-        Start time in UTC/Zulu (24 hour clock). If None, use default.
-        DevGoal: check for time in date-range date-time object, if that's used for input.
-    end_time : HH:mm:ss, default 23:59:59
-        End time in UTC/Zulu (24 hour clock). If None, use default.
-        DevGoal: check for time in date-range date-time object, if that's used for input.
-    version : string, default most recent version
-        Dataset version, given as a 3 digit string. If no version is given, the current
-        version is used.
-    cycle : string, default all available orbital cycles
-        Dataset cycle, given as a 2 digit string. If no cycle is given, all available
-        cycles are used.
-    track : string, default all available reference ground tracks (RGTs)
-        Dataset track, given as a 4 digit string. If no track is given, all available
-        reference ground tracks are used.
-
-    Returns
-    -------
-    icesat2data object
-
-    Examples
-    --------
-    Initializing Icesat2Data with a bounding box.
-
-    >>> reg_a_bbox = [-55, 68, -48, 71]
-    >>> reg_a_dates = ['2019-02-20','2019-02-28']
-    >>> reg_a = icepyx.icesat2data.Icesat2Data('ATL06', reg_a_bbox, reg_a_dates)
-    >>> reg_a
-    <icepyx.core.icesat2data.Icesat2Data at [location]>
-
-    Initializing Icesat2Data with a list of polygon vertex coordinate pairs.
-
-    >>> reg_a_poly = [(-55, 68), (-55, 71), (-48, 71), (-48, 68), (-55, 68)]
-    >>> reg_a_dates = ['2019-02-20','2019-02-28']
-    >>> reg_a = icepyx.icesat2data.Icesat2Data('ATL06', reg_a_poly, reg_a_dates)
-    >>> reg_a
-    <icepyx.core.icesat2data.Icesat2Data at [location]>
-
-    Initializing Icesat2Data with a geospatial polygon file.
-
-    >>> aoi = '/User/name/location/aoi.shp'
-    >>> reg_a_dates = ['2019-02-22','2019-02-28']
-    >>> reg_a = icepyx.icesat2data.Icesat2Data('ATL06', aoi, reg_a_dates)
-    >>> reg_a
-    <icepyx.core.icesat2data.Icesat2Data at [location]>
-    """
-
-    # ----------------------------------------------------------------------
-    # Constructors
-
-    def __init__(
-        self,
-        dataset=None,
-        spatial_extent=None,
-        date_range=None,
-        start_time=None,
-        end_time=None,
-        version=None,
-        cycles=None,
-        tracks=None,
-        orbit_number=None,
-        files=None,
-    ):
-
-        # warnings.filterwarnings("always")
-        # warnings.warn("Please note: as of 2020-05-05, a major reorganization of the core icepyx.icesat2data code may result in errors produced by now depricated functions. Please see our documentation pages or example notebooks for updates.")
-
-        if (
-            dataset is None or spatial_extent is None or date_range is None
-        ) and files is None:
-            raise ValueError(
-                "Please provide the required inputs. Use help([function]) to view the function's documentation"
-            )
-
-        if files is not None:
-            self._source = "files"
-            # self.file_vars = Variables(self._source)
-        else:
-            self._source = "order"
-            # self.order_vars = Variables(self._source)
-        # self.variables = Variables(self._source)
-
-        self._dset = is2ref._validate_dataset(dataset)
-
-        self.extent_type, self._spat_extent, self._geom_filepath = val.spatial(
-            spatial_extent
-        )
-
-        self._start, self._end = val.temporal(date_range, start_time, end_time)
-
-        self._version = val.dset_version(self.latest_version(), version)
-
-        # list of CMR orbit number parameters
-        self._orbit_number = []
-        # get list of available ICESat-2 cycles and tracks
-        all_cycles,all_tracks = self.avail_granules(cycles=True,tracks=True)
-        self._cycles = val.cycles(all_cycles, cycles)
-        self._tracks = val.tracks(all_tracks, tracks)
-        # build list of available CMR orbit number if reducing by cycle or RGT
-        if cycles or tracks:
-            # for each available cycle of interest
-            for c in self._cycles:
-                # for each available track of interest
-                for t in self._tracks:
-                    self._orbit_number.append(int(t) + (int(c)-1)*1387 + 201)
-            # update the CMR parameters for orbit_number
-            self.CMRparams['orbit_number'] = self.orbit_number
-            # update required parameters (number of pages)
-            self._reqparams.build_params()
-            # update the list of available granules
-            self.granules.get_avail(self.CMRparams, self.reqparams)
-
-    # ----------------------------------------------------------------------
-    # Properties
-
-    @property
-    def dataset(self):
-        """
-        Return the short name dataset ID string associated with the icesat2data object.
-
-        Examples
-        --------
-        >>> reg_a = icepyx.icesat2data.Icesat2Data('ATL06',[-55, 68, -48, 71],['2019-02-20','2019-02-28'])
-        >>> reg_a.dataset
-        'ATL06'
-        """
-        return self._dset
-
-    @property
-    def dataset_version(self):
-        """
-        Return the dataset version of the data object.
-
-        Examples
-        --------
-        >>> reg_a = icepyx.icesat2data.Icesat2Data('ATL06',[-55, 68, -48, 71],['2019-02-20','2019-02-28'])
-        >>> reg_a.dataset_version
-        '003'
-
-        >>> reg_a = icepyx.icesat2data.Icesat2Data('ATL06',[-55, 68, -48, 71],['2019-02-20','2019-02-28'], version='1')
-        >>> reg_a.dataset_version
-        '001'
-        """
-        return self._version
-
-    @property
-    def spatial_extent(self):
-        """
-        Return an array showing the spatial extent of the icesat2data object.
-        Spatial extent is returned as an input type (which depends on how
-        you initially entered your spatial data) followed by the geometry data.
-        Bounding box data is [lower-left-longitude, lower-left-latitute, upper-right-longitude, upper-right-latitude].
-        Polygon data is [[array of longitudes],[array of corresponding latitudes]].
-
-        Examples
-        --------
-        >>> reg_a = icepyx.icesat2data.Icesat2Data('ATL06',[-55, 68, -48, 71],['2019-02-20','2019-02-28'])
-        >>> reg_a.spatial_extent
-        ['bounding box', [-55, 68, -48, 71]]
-
-        >>> reg_a = icepyx.icesat2data.Icesat2Data('ATL06',[(-55, 68), (-55, 71), (-48, 71), (-48, 68), (-55, 68)],['2019-02-20','2019-02-28'])
-        >>> reg_a.spatial_extent
-        ['polygon', [-55.0, 68.0, -55.0, 71.0, -48.0, 71.0, -48.0, 68.0, -55.0, 68.0]]
-        """
-
-        if self.extent_type == "bounding_box":
-            return ["bounding box", self._spat_extent]
-        elif self.extent_type == "polygon":
-            # return ['polygon', self._spat_extent]
-            # Note: self._spat_extent is a shapely geometry object
-            return ["polygon", self._spat_extent.exterior.coords.xy]
-        else:
-            return ["unknown spatial type", None]
-
-    @property
-    def dates(self):
-        """
-        Return an array showing the date range of the icesat2data object.
-        Dates are returned as an array containing the start and end datetime objects, inclusive, in that order.
-
-        Examples
-        --------
-        >>> reg_a = icepyx.icesat2data.Icesat2Data('ATL06',[-55, 68, -48, 71],['2019-02-20','2019-02-28'])
-        >>> reg_a.dates
-        ['2019-02-20', '2019-02-28']
-        """
-        return [
-            self._start.strftime("%Y-%m-%d"),
-            self._end.strftime("%Y-%m-%d"),
-        ]  # could also use self._start.date()
-
-    @property
-    def start_time(self):
-        """
-        Return the start time specified for the start date.
-
-        Examples
-        --------
-        >>> reg_a = icepyx.icesat2data.Icesat2Data('ATL06',[-55, 68, -48, 71],['2019-02-20','2019-02-28'])
-        >>> reg_a.start_time
-        '00:00:00'
-
-        >>> reg_a = icepyx.icesat2data.Icesat2Data('ATL06',[-55, 68, -48, 71],['2019-02-20','2019-02-28'], start_time='12:30:30')
-        >>> reg_a.start_time
-        '12:30:30'
-        """
-        return self._start.strftime("%H:%M:%S")
-
-    @property
-    def end_time(self):
-        """
-        Return the end time specified for the end date.
-
-        Examples
-        --------
-        >>> reg_a = icepyx.icesat2data.Icesat2Data('ATL06',[-55, 68, -48, 71],['2019-02-20','2019-02-28'])
-        >>> reg_a.end_time
-        '23:59:59'
-
-        >>> reg_a = icepyx.icesat2data.Icesat2Data('ATL06',[-55, 68, -48, 71],['2019-02-20','2019-02-28'], end_time='10:20:20')
-        >>> reg_a.end_time
-        '10:20:20'
-        """
-        return self._end.strftime("%H:%M:%S")
-
-
-    @property
-    def cycles(self):
-        """
-        Return the ICESat-2 orbital cycle.
-
-        Examples
-        --------
-        >>> reg_a = icepyx.icesat2data.Icesat2Data('ATL06',[-55, 68, -48, 71],['2019-02-20','2019-02-28'])
-        >>> reg_a.cycles
-        ['02']
-        """
-        return self._cycles
-
-    @property
-    def tracks(self):
-        """
-        Return the ICESat-2 Reference Ground Tracks
-
-        Examples
-        --------
-        >>> reg_a = icepyx.icesat2data.Icesat2Data('ATL06',[-55, 68, -48, 71],['2019-02-20','2019-02-28'])
-        >>> reg_a.tracks
-        ['0841', '0849', '0902', '0910']
-        """
-        return self._tracks
-
-
-    @property
-    def orbit_number(self):
-        """
-        Return the ICESat-2 CMR orbit number
-
-        Examples
-        --------
-        >>> reg_a = icepyx.icesat2data.Icesat2Data('ATL06',[-55, 68, -48, 71],['2019-02-20','2019-02-28'])
-        >>> reg_a.orbit_number
-        """
-        return ",".join(map(str,self._orbit_number))
-
-    @property
-    def CMRparams(self):
-        """
-        Display the CMR key:value pairs that will be submitted. It generates the dictionary if it does not already exist.
-
-        Examples
-        --------
-        >>> reg_a = icepyx.icesat2data.Icesat2Data('ATL06',[-55, 68, -48, 71],['2019-02-20','2019-02-28'])
-        >>> reg_a.CMRparams
-        {'short_name': 'ATL06',
-        'version': '002',
-        'temporal': '2019-02-20T00:00:00Z,2019-02-28T23:59:59Z',
-        'bounding_box': '-55,68,-48,71'}
-        """
-
-        if not hasattr(self, "_CMRparams"):
-            self._CMRparams = apifmt.Parameters("CMR")
-        # print(dir(self._CMRparams))
-        # print(self._CMRparams.fmted_keys)
-
-        # dictionary of optional CMR parameters
-        kwargs = {}
-        if self._orbit_number:
-            kwargs['orbit_number'] = self.orbit_number
-
-        if self._CMRparams.fmted_keys == {}:
-            self._CMRparams.build_params(
-                dataset=self.dataset,
-                version=self._version,
-                start=self._start,
-                end=self._end,
-                extent_type=self.extent_type,
-                spatial_extent=self._spat_extent,
-                **kwargs
-            )
-
-        return self._CMRparams.fmted_keys
-
-    @property
-    def reqparams(self):
-        """
-        Display the required key:value pairs that will be submitted. It generates the dictionary if it does not already exist.
-
-        Examples
-        --------
-        >>> reg_a = icepyx.icesat2data.Icesat2Data('ATL06',[-55, 68, -48, 71],['2019-02-20','2019-02-28'])
-        >>> reg_a.reqparams
-        {'page_size': 10, 'page_num': 1}
-
-        >>> reg_a = icepyx.icesat2data.Icesat2Data('ATL06',[-55, 68, -48, 71],['2019-02-20','2019-02-28'])
-        >>> reg_a.earthdata_login(user_id,user_email)
-        Earthdata Login password:  ········
-        >>> reg_a.order_granules()
-        >>> reg_a.reqparams
-        {'page_size': 10, 'page_num': 1, 'request_mode': 'async', 'include_meta': 'Y'}
-        """
-
-        if not hasattr(self, "_reqparams"):
-            self._reqparams = apifmt.Parameters("required", reqtype="search")
-            self._reqparams.build_params()
-
-        return self._reqparams.fmted_keys
-
-    # @property
-    # DevQuestion: if I make this a property, I get a "dict" object is not callable when I try to give input kwargs... what approach should I be taking?
-    def subsetparams(self, **kwargs):
-        """
-        Display the subsetting key:value pairs that will be submitted. It generates the dictionary if it does not already exist
-        and returns an empty dictionary if subsetting is set to False during ordering.
-
-        Parameters
-        ----------
-        **kwargs : key-value pairs
-            Additional parameters to be passed to the subsetter.
-            By default temporal and spatial subset keys are passed.
-            Acceptable key values are ['format','projection','projection_parameters','Coverage'].
-            At this time (2020-05), only variable ('Coverage') parameters will be automatically formatted.
-
-        See Also
-        --------
-        order_granules
-
-        Examples
-        --------
-        >>> reg_a = icepyx.icesat2data.Icesat2Data('ATL06',[-55, 68, -48, 71],['2019-02-20','2019-02-28'])
-        >>> reg_a.subsetparams()
-        {'time': '2019-02-20T00:00:00,2019-02-28T23:59:59', 'bbox': '-55,68,-48,71'}
-        """
-        if not hasattr(self, "_subsetparams"):
-            self._subsetparams = apifmt.Parameters("subset")
-
-        if self._subsetparams == None and not kwargs:
-            return {}
-        else:
-            if self._subsetparams == None:
-                self._subsetparams = apifmt.Parameters("subset")
-            if self._geom_filepath is not None:
-                self._subsetparams.build_params(
-                    geom_filepath=self._geom_filepath,
-                    start=self._start,
-                    end=self._end,
-                    extent_type=self.extent_type,
-                    spatial_extent=self._spat_extent,
-                    **kwargs,
-                )
-            else:
-                self._subsetparams.build_params(
-                    start=self._start,
-                    end=self._end,
-                    extent_type=self.extent_type,
-                    spatial_extent=self._spat_extent,
-                    **kwargs,
-                )
-
-            return self._subsetparams.fmted_keys
-
-    # DevGoal: add to tests
-    # DevGoal: add statements to the following vars properties to let the user know if they've got a mismatched source and vars type
-    @property
-    def order_vars(self):
-        """
-        Return the order variables object.
-        This instance is generated when data is ordered from the NSIDC.
-
-        See Also
-        --------
-        variables.Variables
-
-        Examples
-        --------
-        >>> reg_a = icepyx.icesat2data.Icesat2Data('ATL06',[-55, 68, -48, 71],['2019-02-20','2019-02-28'])
-        >>> reg_a.earthdata_login(user_id,user_email)
-        Earthdata Login password:  ········
-        >>> reg_a.order_vars
-        <icepyx.core.variables.Variables at [location]>
-        """
-
-        if not hasattr(self, "_order_vars"):
-            if self._source == "order":
-                # DevGoal: check for active session here
-                if hasattr(self, "_cust_options"):
-                    self._order_vars = Variables(
-                        self._source,
-                        session=self._session,
-                        dataset=self.dataset,
-                        avail=self._cust_options["variables"],
-                    )
-                else:
-                    self._order_vars = Variables(
-                        self._source,
-                        session=self._session,
-                        dataset=self.dataset,
-                        version=self._version,
-                    )
-
-        # I think this is where property setters come in, and one should be used here? Right now order_vars.avail is only filled in
-        # if _cust_options exists when the class is initialized, but not if _cust_options is filled in prior to another call to order_vars
-        # if self._order_vars.avail == None and hasattr(self, '_cust_options'):
-        #     print('got into the loop')
-        #     self._order_vars.avail = self._cust_options['variables']
-
-        return self._order_vars
-
-    @property
-    def file_vars(self):
-        """
-        Return the file variables object.
-        This instance is generated when files are used to create the data object (not yet implemented).
-
-        See Also
-        --------
-        variables.Variables
-
-        Examples
-        --------
-        >>> reg_a = icepyx.icesat2data.Icesat2Data('ATL06',[-55, 68, -48, 71],['2019-02-20','2019-02-28'])
-        >>> reg_a.earthdata_login(user_id,user_email)
-        Earthdata Login password:  ········
-        >>> reg_a.file_vars
-        <icepyx.core.variables.Variables at [location]>
-        """
-
-        if not hasattr(self, "_file_vars"):
-            if self._source == "file":
-                self._file_vars = Variables(self._source, dataset=self.dataset)
-
-        return self._file_vars
-
-    @property
-    def granules(self):
-        """
-        Return the granules object, which provides the underlying funtionality for searching, ordering,
-        and downloading granules for the specified dataset. Users are encouraged to use the built in wrappers
-        rather than trying to access the granules object themselves.
-
-        See Also
-        --------
-        avail_granules
-        order_granules
-        download_granules
-        granules.Granules
-
-        Examples
-        --------
-        >>> reg_a = icepyx.icesat2data.Icesat2Data('ATL06',[-55, 68, -48, 71],['2019-02-20','2019-02-28'])
-        >>> reg_a.granules
-        <icepyx.core.granules.Granules at [location]>
-        """
-
-        if not hasattr(self, "_granules"):
-            self._granules = Granules()
-        elif self._granules == None:
-            self._granules = Granules()
-
-        return self._granules
-
-    # ----------------------------------------------------------------------
-    # Methods - Get and display neatly information at the dataset level
-
-    def dataset_summary_info(self):
-        """
-        Display a summary of selected metadata for the specified version of the dataset
-        of interest (the collection).
-
-        Examples
-        --------
-        >>> reg_a = icepyx.icesat2data.Icesat2Data('ATL06',[-55, 68, -48, 71],['2019-02-20','2019-02-28'])
-        >>> reg_a.dataset_summary_info()
-        dataset_id :  ATLAS/ICESat-2 L3A Land Ice Height V002
-        short_name :  ATL06
-        version_id :  002
-        time_start :  2018-10-14T00:00:00.000Z
-        coordinate_system :  CARTESIAN
-        summary :  This data set (ATL06) provides geolocated, land-ice surface heights (above the WGS 84 ellipsoid, ITRF2014 reference frame), plus ancillary parameters that can be used to interpret and assess the quality of the height estimates. The data were acquired by the Advanced Topographic Laser Altimeter System (ATLAS) instrument on board the Ice, Cloud and land Elevation Satellite-2 (ICESat-2) observatory.
-        orbit_parameters :  {'swath_width': '36.0', 'period': '94.29', 'inclination_angle': '92.0', 'number_of_orbits': '0.071428571', 'start_circular_latitude': '0.0'}
-        """
-        if not hasattr(self, "_about_dataset"):
-            self._about_dataset = is2data(self._dset)
-        summ_keys = [
-            "dataset_id",
-            "short_name",
-            "version_id",
-            "time_start",
-            "coordinate_system",
-            "summary",
-            "orbit_parameters",
-        ]
-        for key in summ_keys:
-            print(key, ": ", self._about_dataset["feed"]["entry"][-1][key])
-
-    def dataset_all_info(self):
-        """
-        Display all metadata about the dataset of interest (the collection).
-
-        Examples
-        --------
-        >>> reg_a = icepyx.icesat2data.Icesat2Data('ATL06',[-55, 68, -48, 71],['2019-02-20','2019-02-28'])
-        >>> reg_a.dataset_all_info()
-        {very long prettily-formatted dictionary output}
-
-        """
-        if not hasattr(self, "_about_dataset"):
-            self._about_dataset = is2data(self._dset)
-        pprint.pprint(self._about_dataset)
-
-    def latest_version(self):
-        """
-        Determine the most recent version available for the given dataset.
-
-        Examples
-        --------
-        >>> reg_a = icepyx.icesat2data.Icesat2Data('ATL06',[-55, 68, -48, 71],['2019-02-20','2019-02-28'])
-        >>> reg_a.latest_version()
-        '003'
-        """
-        if not hasattr(self, "_about_dataset"):
-            self._about_dataset = is2ref.about_dataset(self._dset)
-        return max(
-            [entry["version_id"] for entry in self._about_dataset["feed"]["entry"]]
-        )
-
-    def show_custom_options(self, dictview=False):
-        """
-        Display customization/subsetting options available for this dataset.
-
-        Parameters
-        ----------
-        dictview : boolean, default False
-            Show the variable portion of the custom options list as a dictionary with key:value
-            pairs representing variable:paths-to-variable rather than as a long list of full
-            variable paths.
-
-        Examples
-        --------
-        >>> reg_a = icepyx.icesat2data.Icesat2Data('ATL06',[-55, 68, -48, 71],['2019-02-20','2019-02-28'])
-        >>> reg_a.earthdata_login(user_id,user_email)
-        Earthdata Login password:  ········
-        >>> reg_a.show_custom_options(dictview=True):
-        Subsetting options
-        [{'id': 'ICESAT2',
-        'maxGransAsyncRequest': '2000',
-        'maxGransSyncRequest': '100',
-        'spatialSubsetting': 'true',
-        'spatialSubsettingShapefile': 'true',
-        'temporalSubsetting': 'true',
-        'type': 'both'}]
-        Data File Formats (Reformatting Options)
-        ['TABULAR_ASCII', 'NetCDF4-CF', 'Shapefile', 'NetCDF-3']
-        Reprojection Options
-        []
-        Data File (Reformatting) Options Supporting Reprojection
-        ['TABULAR_ASCII', 'NetCDF4-CF', 'Shapefile', 'NetCDF-3', 'No reformatting']
-        Data File (Reformatting) Options NOT Supporting Reprojection
-        []
-        Data Variables (also Subsettable)
-        ['ancillary_data/atlas_sdp_gps_epoch',
-        'ancillary_data/control',
-        'ancillary_data/data_end_utc',
-        .
-        .
-        .
-        'quality_assessment/gt3r/signal_selection_source_fraction_3']
-        """
-        headers = [
-            "Subsetting options",
-            "Data File Formats (Reformatting Options)",
-            "Reprojection Options",
-            "Data File (Reformatting) Options Supporting Reprojection",
-            "Data File (Reformatting) Options NOT Supporting Reprojection",
-            "Data Variables (also Subsettable)",
-        ]
-        keys = [
-            "options",
-            "fileformats",
-            "reprojectionONLY",
-            "formatreproj",
-            "noproj",
-            "variables",
-        ]
-
-        try:
-            all(key in self._cust_options.keys() for key in keys)
-        except AttributeError or KeyError:
-            self._cust_options = is2ref._get_custom_options(
-                self._session, self.dataset, self._version
-            )
-
-        for h, k in zip(headers, keys):
-            print(h)
-            if k == "variables" and dictview:
-                vgrp, paths = Variables.parse_var_list(self._cust_options[k])
-                pprint.pprint(vgrp)
-            else:
-                pprint.pprint(self._cust_options[k])
-
-    # ----------------------------------------------------------------------
-    # Methods - Login and Granules (NSIDC-API)
-
-    def earthdata_login(self, uid, email):
-        """
-        Log in to NSIDC EarthData to access data. Generates the needed session and token for most
-        data searches and data ordering/download.
-
-        Parameters
-        ----------
-        uid : string
-            Earthdata login user ID
-        email : string
-            Email address. NSIDC will automatically send you emails about the status of your order.
-
-        See Also
-        --------
-        Earthdata.Earthdata
-
-        Examples
-        --------
-        >>> reg_a = icepyx.icesat2data.Icesat2Data('ATL06',[-55, 68, -48, 71],['2019-02-20','2019-02-28'])
-        >>> reg_a.earthdata_login(user_id,user_email)
-        Earthdata Login password:  ········
-        """
-
-        capability_url = f"https://n5eil02u.ecs.nsidc.org/egi/capabilities/{self.dataset}.{self._version}.xml"
-        self._session = Earthdata(uid, email, capability_url).login()
-        self._email = email
-
-    # DevGoal: check to make sure the see also bits of the docstrings work properly in RTD
-    def avail_granules(self, ids=False, cycles=False, tracks=False):
-        """
-        Obtain information about the available granules for the icesat2data
-        object's parameters. By default, a complete list of available granules is
-        obtained and stored in the object, but only summary information is returned.
-        A list of granule IDs can be obtained using the boolean trigger.
-
-        Parameters
-        ----------
-        ids : boolean, default False
-            Indicates whether the function should return summary granule information (default)
-            or a list of granule IDs.
-
-        Examples
-        --------
-        >>> reg_a = icepyx.icesat2data.Icesat2Data('ATL06',[-55, 68, -48, 71],['2019-02-20','2019-02-28'])
-        >>> reg_a.avail_granules()
-        {'Number of available granules': 4,
-        'Average size of granules (MB)': 48.975419759750004,
-        'Total size of all granules (MB)': 195.90167903900002}
-
-        >>> reg_a = icepyx.icesat2data.Icesat2Data('ATL06',[-55, 68, -48, 71],['2019-02-20','2019-02-28'])
-        >>> reg_a.avail_granules(ids=True)
-        >>> reg_a.avail_granules(cycles=True)
-        ['02']
-        >>> reg_a.avail_granules(tracks=True)
-        ['0841', '0849', '0902', '0910']
-        """
-
-        #         REFACTOR: add test to make sure there's a session
-        if not hasattr(self, "_granules"):
-            self.granules
-        try:
-            self.granules.avail
-        except AttributeError:
-            self.granules.get_avail(self.CMRparams, self.reqparams)
-
-        if ids or cycles or tracks:
-            # list of outputs in order of ids, cycles, tracks
-            granule_output = []
-            # get granule ids
-            granule_ids = granules.gran_IDs(self.granules.avail)
-            if ids:
-                granule_output.append(granule_ids)
-            # lists of icesat-2 cycles and tracks
-            cycle_list = []
-            track_list = []
-            # regular expression for extracting parameters from file names
-            rx = re.compile('(ATL\d{2})(-\d{2})?_(\d{4})(\d{2})(\d{2})(\d{2})(\d{2})'
-                   '(\d{2})_(\d{4})(\d{2})(\d{2})_(\d{3})_(\d{2})(.*?).(.*?)$')
-            for i in granule_ids:
-                # PRD: ICESat-2 product
-                # HEM: Sea Ice Hemisphere flag
-                # YY,MM,DD,HH,MN,SS: Year, Month, Day, Hour, Minute, Second
-                # TRK: Reference Ground Track (RGT)
-                # CYCL: Orbital Cycle
-                # GRAN: Granule region (1-14)
-                # RL: Data Release
-                # VERS: Product Version
-                # AUX: Auxiliary flags
-                # SFX: Suffix (h5)
-                PRD,HEM,YY,MM,DD,HH,MN,SS,TRK,CYCL,GRAN,RL,VERS,AUX,SFX=rx.findall(i).pop()
-                cycle_list.append(CYCL)
-                track_list.append(TRK)
-            # reduce to unique cycles and tracks
-            if cycles:
-                granule_output.append(sorted(set(cycle_list)))
-            if tracks:
-                granule_output.append(sorted(set(track_list)))
-            # return the list
-            return granule_output
-        else:
-            return granules.info(self.granules.avail)
-
-    # DevGoal: display output to indicate number of granules successfully ordered (and number of errors)
-    # DevGoal: deal with subset=True for variables now, and make sure that if a variable subset Coverage kwarg is input it's successfully passed through all other functions even if this is the only one run.
-    def order_granules(self, verbose=False, subset=True, email=True, **kwargs):
-        """
-        Place an order for the available granules for the icesat2data object.
-
-        Parameters
-        ----------
-        verbose : boolean, default False
-            Print out all feedback available from the order process.
-            Progress information is automatically printed regardless of the value of verbose.
-        subset : boolean, default True
-            Apply subsetting to the data order from the NSIDC, returning only data that meets the
-            subset parameters. Spatial and temporal subsetting based on the input parameters happens
-            by default when subset=True, but additional subsetting options are available.
-            Spatial subsetting returns all data that are within the area of interest (but not complete
-            granules. This eliminates false-positive granules returned by the metadata-level search)
-        email: boolean, default True
-            Have NSIDC auto-send order status email updates to indicate order status as pending/completed.
-        **kwargs : key-value pairs
-            Additional parameters to be passed to the subsetter.
-            By default temporal and spatial subset keys are passed.
-            Acceptable key values are ['format','projection','projection_parameters','Coverage'].
-            The variable 'Coverage' list should be constructed using the `order_vars.wanted` attribute of the object.
-            At this time (2020-05), only variable ('Coverage') parameters will be automatically formatted.
-
-        See Also
-        --------
-        granules.place_order
-
-        Examples
-        --------
-        >>> reg_a = icepyx.icesat2data.Icesat2Data('ATL06',[-55, 68, -48, 71],['2019-02-20','2019-02-28'])
-        >>> reg_a.earthdata_login(user_id,user_email)
-        Earthdata Login password:  ········
-        >>> reg_a.order_granules()
-        order ID: [###############]
-        [order status output]
-        error messages:
-        [if any were returned from the NSIDC subsetter, e.g. No data found that matched subset constraints.]
-        .
-        .
-        .
-        Retry request status is: complete
-        """
-
-        if not hasattr(self, "reqparams"):
-            self.reqparams
-
-        if self._reqparams._reqtype == "search":
-            self._reqparams._reqtype = "download"
-
-        if "email" in self._reqparams.fmted_keys.keys() or email == False:
-            self._reqparams.build_params(**self._reqparams.fmted_keys)
-        else:
-            self._reqparams.build_params(
-                **self._reqparams.fmted_keys, email=self._email
-            )
-
-        if subset is False:
-            self._subsetparams = None
-        elif (
-            subset == True
-            and hasattr(self, "_subsetparams")
-            and self._subsetparams == None
-        ):
-            del self._subsetparams
-
-        # REFACTOR: add checks here to see if the granules object has been created, and also if it already has a list of avail granules (if not, need to create one and add session)
-        if not hasattr(self, "_granules"):
-            self.granules
-        self._granules.place_order(
-            self.CMRparams,
-            self.reqparams,
-            self.subsetparams(**kwargs),
-            verbose,
-            subset,
-            session=self._session,
-            geom_filepath=self._geom_filepath,
-        )
-
-    # DevGoal: put back in the kwargs here so that people can just call download granules with subset=False!
-    def download_granules(
-        self, path, verbose=False, subset=True, restart=False, **kwargs
-    ):  # , extract=False):
-        """
-        Downloads the data ordered using order_granules.
-
-        Parameters
-        ----------
-        path : string
-            String with complete path to desired download location.
-        verbose : boolean, default False
-            Print out all feedback available from the order process.
-            Progress information is automatically printed regardless of the value of verbose.
-        subset : boolean, default True
-            Apply subsetting to the data order from the NSIDC, returning only data that meets the
-            subset parameters. Spatial and temporal subsetting based on the input parameters happens
-            by default when subset=True, but additional subsetting options are available.
-            Spatial subsetting returns all data that are within the area of interest (but not complete
-            granules. This eliminates false-positive granules returned by the metadata-level search)
-        restart: boolean, default false
-            If previous download was terminated unexpectedly. Run again with restart set to True to continue.
-        **kwargs : key-value pairs
-            Additional parameters to be passed to the subsetter.
-            By default temporal and spatial subset keys are passed.
-            Acceptable key values are ['format','projection','projection_parameters','Coverage'].
-            The variable 'Coverage' list should be constructed using the `order_vars.wanted` attribute of the object.
-            At this time (2020-05), only variable ('Coverage') parameters will be automatically formatted.
-
-        See Also
-        --------
-        granules.download
-        """
-        """
-        extract : boolean, default False
-            Unzip the downloaded granules.
-
-        Examples
-        --------
-        >>> reg_a = icepyx.icesat2data.Icesat2Data('ATL06',[-55, 68, -48, 71],['2019-02-20','2019-02-28'])
-        >>> reg_a.earthdata_login(user_id,user_email)
-        Earthdata Login password:  ········
-        >>> reg_a.download_granules('/path/to/download/folder')
-        Beginning download of zipped output...
-        Data request [##########] of x order(s) is complete.
-        """
-
-        # if not os.path.exists(path):
-        #     os.mkdir(path)
-        # os.chdir(path)
-
-        if not hasattr(self, "_granules"):
-            self.granules
-
-        if restart == True:
-            pass
-        else:
-            if (
-                not hasattr(self._granules, "orderIDs")
-                or len(self._granules.orderIDs) == 0
-            ):
-                self.order_granules(verbose=verbose, subset=subset, **kwargs)
-
-        self._granules.download(verbose, path, session=self._session, restart=restart)
-
-    # DevGoal: add testing? What do we test, and how, given this is a visualization.
-    # DevGoal(long term): modify this to accept additional inputs, etc.
-    # DevGoal: move this to it's own module for visualizing, etc.
-    # DevGoal: see Amy's data access notebook for a zoomed in map - implement here?
-    def visualize_spatial_extent(
-        self,
-    ):  # additional args, basemap, zoom level, cmap, export
-        """
-        Creates a map displaying the input spatial extent
-
-        Examples
-        --------
-        >>> icepyx.icesat2data.Icesat2Data('ATL06','path/spatialfile.shp',['2019-02-22','2019-02-28'])
-        >>> reg_a.visualize_spatial_extent
-        [visual map output]
-        """
-=======
     def __init__(self,):
->>>>>>> c711011f
 
         warnings.filterwarnings("always")
         warnings.warn(
