--- conflicted
+++ resolved
@@ -40,12 +40,8 @@
             "ATL19",
             "ATL20",
             "ATL21",
-<<<<<<< HEAD
+            "ATL23",
         ], error_msg
-=======
-            "ATL23",
-        ], "Please enter a valid product"
->>>>>>> ac17ff3a
     else:
         raise TypeError(error_msg)
     return product
