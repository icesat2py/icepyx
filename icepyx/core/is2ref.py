--- conflicted
+++ resolved
@@ -346,7 +346,6 @@
         [entry["version_id"] for entry in _about_product["feed"]["entry"]]
     )
 
-<<<<<<< HEAD
 def extract_product(filepath, auth=None):
     """
     Read the product type from the metadata of the file. Valid for local or s3 files, but must
@@ -373,13 +372,18 @@
     
     # Extract the product information
     try: 
-        product = f.attrs['short_name'].decode()
+        product = f.attrs['short_name']
+        if isinstance(product, bytes):
+            # For most products the short name is stored in a bytes string
+            product = product.decode()
+        elif isinstance(product, np.ndarray):
+            # ATL14 saves the short_name as an array ['ATL14']
+            product = product[0]
         product = _validate_product(product)
     except KeyError:
         raise 'Unable to parse the product name from file metadata'
     # Close the file reader
     f.close()
-    
     return product
 
 def extract_version(filepath, auth=None):
@@ -408,42 +412,12 @@
 
     # Read the version information    
     try: 
-        version = f['METADATA']['DatasetIdentification'].attrs['VersionID'].decode()
+        version = f['METADATA']['DatasetIdentification'].attrs['VersionID']
+        if isinstance(version, np.ndarray):
+            # ATL14 stores the version as an array ['00x']
+            version = version[0]
     except KeyError:
         raise 'Unable to parse the version from file metadata'
     # Close the file reader
     f.close()
-    
-=======
-def extract_product(filepath):
-    """
-    Read the product type from the metadata of the file. Return the product as a string.
-    """
-    with h5py.File(filepath, 'r') as f:
-        try: 
-            product = f.attrs['short_name']
-            if isinstance(product, bytes):
-                # For most products the short name is stored in a bytes string
-                product = product.decode()
-            elif isinstance(product, np.ndarray):
-                # ATL14 saves the short_name as an array ['ATL14']
-                product = product[0]
-            product = _validate_product(product)
-        except KeyError:
-            raise 'Unable to parse the product name from file metadata'
-    return product
-
-def extract_version(filepath):
-    """
-    Read the version from the metadata of the file. Return the version as a string.
-    """
-    with h5py.File(filepath, 'r') as f:
-        try: 
-            version = f['METADATA']['DatasetIdentification'].attrs['VersionID']
-            if isinstance(version, np.ndarray):
-                # ATL14 stores the version as an array ['00x']
-                version = version[0]
-        except KeyError:
-            raise 'Unable to parse the version from file metadata'
->>>>>>> d5747fae
     return version