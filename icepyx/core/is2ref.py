--- conflicted
+++ resolved
@@ -4,13 +4,9 @@
 import warnings
 from xml.etree import ElementTree as ET
 
-<<<<<<< HEAD
 import h5py
 import earthaccess
 import numpy as np
-=======
-import earthaccess
->>>>>>> d26422e4
 
 
 # ICESat-2 specific reference functions
@@ -332,10 +328,7 @@
 
     return np.uint8(spot)
 
-<<<<<<< HEAD
-=======
-
->>>>>>> d26422e4
+
 def latest_version(product):
     """
     Determine the most recent version available for the given product.
@@ -346,28 +339,17 @@
     '006'
     """
     _about_product = about_product(product)
-<<<<<<< HEAD
-    return max(
-        [entry["version_id"] for entry in _about_product["feed"]["entry"]]
-    )
-=======
+
     return max([entry["version_id"] for entry in _about_product["feed"]["entry"]])
 
->>>>>>> d26422e4
 
 def extract_product(filepath, auth=None):
     """
     Read the product type from the metadata of the file. Valid for local or s3 files, but must
     provide an auth object if reading from s3. Return the product as a string.
-<<<<<<< HEAD
-    
-    Parameters
-    ---------- 
-=======
 
     Parameters
     ----------
->>>>>>> d26422e4
     filepath: string
         local or remote location of a file. Could be a local string or an s3 filepath
     auth: earthaccess.auth.Auth, default None
@@ -375,21 +357,6 @@
         s3 bucket.
     """
     # Generate a file reader object relevant for the file location
-<<<<<<< HEAD
-    if filepath.startswith('s3'):
-        if not auth:
-            raise AttributeError('Must provide credentials to `auth` if accessing s3 data')
-        # Read the s3 file
-        s3 = earthaccess.get_s3fs_session(daac="NSIDC", provider=auth)
-        f = h5py.File(s3.open(filepath, 'rb'))
-    else:
-        # Otherwise assume a local filepath. Read with h5py.
-        f = h5py.File(filepath, 'r')
-    
-    # Extract the product information
-    try: 
-        product = f.attrs['short_name']
-=======
     if filepath.startswith("s3"):
         if not auth:
             raise AttributeError(
@@ -405,7 +372,6 @@
     # Extract the product information
     try:
         product = f.attrs["short_name"]
->>>>>>> d26422e4
         if isinstance(product, bytes):
             # For most products the short name is stored in a bytes string
             product = product.decode()
@@ -414,32 +380,20 @@
             product = product[0]
         product = _validate_product(product)
     except KeyError:
-<<<<<<< HEAD
-        raise 'Unable to parse the product name from file metadata'
-=======
         raise "Unable to parse the product name from file metadata"
->>>>>>> d26422e4
+        
     # Close the file reader
     f.close()
     return product
 
-<<<<<<< HEAD
-=======
-
->>>>>>> d26422e4
+
 def extract_version(filepath, auth=None):
     """
     Read the version from the metadata of the file. Valid for local or s3 files, but must
     provide an auth object if reading from s3. Return the version as a string.
-<<<<<<< HEAD
-    
-    Parameters
-    ---------- 
-=======
 
     Parameters
     ----------
->>>>>>> d26422e4
     filepath: string
         local or remote location of a file. Could be a local string or an s3 filepath
     auth: earthaccess.auth.Auth, default None
@@ -447,21 +401,6 @@
         s3 bucket.
     """
     # Generate a file reader object relevant for the file location
-<<<<<<< HEAD
-    if filepath.startswith('s3'):
-        if not auth:
-            raise AttributeError('Must provide credentials to `auth` if accessing s3 data')
-        # Read the s3 file
-        s3 = earthaccess.get_s3fs_session(daac="NSIDC", provider=auth)
-        f = h5py.File(s3.open(filepath, 'rb'))
-    else:
-        # Otherwise assume a local filepath. Read with h5py.
-        f = h5py.File(filepath, 'r')
-
-    # Read the version information    
-    try: 
-        version = f['METADATA']['DatasetIdentification'].attrs['VersionID']
-=======
     if filepath.startswith("s3"):
         if not auth:
             raise AttributeError(
@@ -477,16 +416,12 @@
     # Read the version information
     try:
         version = f["METADATA"]["DatasetIdentification"].attrs["VersionID"]
->>>>>>> d26422e4
         if isinstance(version, np.ndarray):
             # ATL14 stores the version as an array ['00x']
             version = version[0]
     except KeyError:
-<<<<<<< HEAD
-        raise 'Unable to parse the version from file metadata'
-=======
         raise "Unable to parse the version from file metadata"
->>>>>>> d26422e4
+
     # Close the file reader
     f.close()
     return version