"""Icepyx v2 work-in-progress query module.

This module is a work-in-progress and re-implements the core functionality of
`icepyx.Query` using `earthaccess` and `harmony-py` in preparation for NSIDC's
decommissioning of the ECS-based ordering system. See the
`HARMONY_MIGRATION_NOTES` for more details.

The intent is to have the `QueryV2` class replace the existing, v1 `Query`
class. Once core functionality is implemented, relevant "V2" classes/functions
can be renamed and the v1 versions removed.
"""

import json
from pathlib import Path
import pprint
import sys
import time
from typing import Union

import earthaccess
import harmony

import icepyx.core.APIformatting as apifmt
<<<<<<< HEAD
from icepyx.core.base_query import BaseQuery
from icepyx.core.granules import Granules, gran_IDs
from icepyx.core.harmony import HarmonyApi, HarmonyTemporal
=======
from icepyx.core.auth import EarthdataAuthMixin
import icepyx.core.granules as granules
from icepyx.core.granules import Granules
import icepyx.core.is2ref as is2ref
import icepyx.core.spatial as spat
>>>>>>> c66fd72e
import icepyx.core.temporal as tp
from icepyx.core.types import CMRParams
import icepyx.core.validate_inputs as val
from icepyx.core.variables import Variables


class DataOrder:
    HARMONY_BASE_URL = "https://harmony.earthdata.nasa.gov/workflow-ui/"

    def __init__(self, job_id, type, granules, harmony_client):
        """Initialize a DataOrder object. This object represents an order for Harmony."""
        self.job_id = job_id
        self.harmony_api = harmony_client
        self.granules = granules
        self.type = type

    def __str__(self):
        return f"DataOrder(job_id={self.job_id}, type={self.type}, granules={self.granules})"

    def _repr_html_(self):
        # Create a link using the <a> tag
        status = self.status()
        link_html = f'<a target="_blank" href="{self.HARMONY_BASE_URL}{self.job_id}">View Details</a>'
        # Create a self-contained HTML table with a single row
        html = f"""
        <table border="1">
            <thead>
                <tr>
                    <th>Job ID</th>
                    <th>Type</th>
                    <th>Status</th>
                    <th>Details</th>
                </tr>
            </thead>
            <tbody>
                <tr>
                    <td>{self.job_id}</td>
                    <td>{self.type}</td>
                    <td>{status["status"]}</td>
                    <td>{link_html}</td>
                </tr>
            </tbody>
        </table>
        """
        return html

    def __repr__(self):
        return self.__str__()

    def id(self):
        return self.job_id

    def status(self):
        if self.type == "subset":
            return self.harmony_api.check_order_status(self.job_id)
        return {"status": "complete"}

    def download(self, path, overwrite=False):
        if self.type == "subset":
            return self.harmony_api.download_granules(
                download_dir=path, overwrite=overwrite
            )
        else:
            return earthaccess.download(self.granules, local_path=path)


class Query(BaseQuery):
    _temporal: Union[tp.Temporal, None]
    _CMRparams: apifmt.CMRParameters
    REQUEST_RETRY_INTERVAL_SECONDS = 3

    def __init__(self, *args, **kwargs):
        super().__init__(*args, **kwargs)

        self.harmony_api = HarmonyApi()

        # Ensure that the `_temporal` attr is set. This simplifies checking if
        # temporal parameters has been passed. Instead of using `hasattr`, we
        # can just check for `None`.
        if not hasattr(self, "_temporal"):
            self._temporal = None  # type: ignore[reportIncompatibleVariableOverride]

        cycles = kwargs.get("cycles")
        tracks = kwargs.get("tracks")
        if cycles or tracks:
            # get lists of available ICESat-2 cycles and tracks
            self._cycles = val.cycles(cycles)
            self._tracks = val.tracks(tracks)
            # create list of CMR parameters for granule name
            self._readable_granule_name = apifmt._fmt_readable_granules(
                self._prod, cycles=self.cycles, tracks=self.tracks
            )

<<<<<<< HEAD
=======
        # initialize authentication properties
        EarthdataAuthMixin.__init__(self)

    # ----------------------------------------------------------------------
    # Properties

    def __str__(self):
        str = "Product {2} v{3}\n{0}\nDate range {1}".format(
            self.spatial_extent, self.dates, self.product, self.product_version
        )
        return str

    @property
    def product(self):
        """
        Return the short name product ID string associated with the query object.

        Examples
        --------
        >>> reg_a = ipx.Query('ATL06',[-55, 68, -48, 71],['2019-02-20','2019-02-28'])
        >>> reg_a.product
        'ATL06'
        """
        return self._prod

    @property
    def product_version(self):
        """
        Return the product version of the data object.

        Examples
        --------
        >>> reg_a = ipx.Query('ATL06',[-55, 68, -48, 71],['2019-02-20','2019-02-28'])
        >>> reg_a.product_version
        '006'

        >>> reg_a = ipx.Query('ATL06',[-55, 68, -48, 71],['2019-02-20','2019-02-28'], version='4')
        >>> reg_a.product_version
        '004'
        """
        return self._version

>>>>>>> c66fd72e
    @property
    def cycles(self):
        """
        Return the unique ICESat-2 orbital cycle.

        Examples
        --------
        >>> reg_a = ipx.Query('ATL06',[-55, 68, -48, 71],['2019-02-20','2019-02-28'])
        >>> reg_a.cycles
        ['No orbital parameters set']

        >>> reg_a = ipx.Query('ATL06',[-55, 68, -48, 71], cycles=['03','04'], tracks=['0849','0902'])
        >>> reg_a.cycles
        ['03', '04']
        """
        if not hasattr(self, "_cycles"):
            return ["No orbital parameters set"]
        else:
            return sorted(set(self._cycles))

    @property
    def tracks(self):
        """
        Return the unique ICESat-2 Reference Ground Tracks

        Examples
        --------
        >>> reg_a = ipx.Query('ATL06',[-55, 68, -48, 71],['2019-02-20','2019-02-28'])
        >>> reg_a.tracks
        ['No orbital parameters set']

        >>> reg_a = ipx.Query('ATL06',[-55, 68, -48, 71], cycles=['03','04'], tracks=['0849','0902'])
        >>> reg_a.tracks
        ['0849', '0902']
        """
        if not hasattr(self, "_tracks"):
            return ["No orbital parameters set"]
        else:
            return sorted(set(self._tracks))

    def _get_concept_id(self, product, version) -> Union[str, None]:
        collections = earthaccess.search_datasets(
            short_name=product, version=version, cloud_hosted=True
        )
        if collections:
            return collections[0].concept_id()
        else:
            return None

    @property
    def order_vars(self) -> list[str]:
        """This used to print the list of vasriables for subsetting, Harmony doesn't provide that for IS2 datasets.
        we do need to implement a class that gets the variables even if it'sm only for listing.
        """
        if self.product:
            return Variables(product=self.product).avail()  # type: ignore
        return []

    def show_custom_options(self) -> None:
        """
        Display customization/subsetting options available for this product.

        Parameters
        ----------
        dictview : boolean, default False
            Show the variable portion of the custom options list as a dictionary with key:value
            pairs representing variable:paths-to-variable rather than as a long list of full
            variable paths.

        """
        if self.concept_id:
            capabilities = self.harmony_api.get_capabilities(concept_id=self.concept_id)
            print(json.dumps(capabilities, indent=2))
        return None

    @property
    def CMRparams(self) -> CMRParams:
        """
        Display the CMR key:value pairs that will be submitted.
        It generates the dictionary if it does not already exist.

        Examples
        --------
        >>> reg_a = ipx.Query('ATL06',[-55, 68, -48, 71],['2019-02-20','2019-02-28'])
        >>> reg_a.CMRparams
        {'temporal': '2019-02-20T00:00:00Z,2019-02-28T23:59:59Z',
        'bounding_box': '-55.0,68.0,-48.0,71.0'}
        """

        if not hasattr(self, "_CMRparams"):
            self._CMRparams = apifmt.Parameters("CMR")
        # print(self._CMRparams)
        # print(self._CMRparams.fmted_keys)

        # dictionary of optional CMR parameters
        kwargs = {}
        kwargs["concept_id"] = self._get_concept_id(self.product, None)

        # temporal CMR parameters
        if hasattr(self, "_temporal") and self.product != "ATL11" and self._temporal:
            kwargs["start"] = self._temporal._start
            kwargs["end"] = self._temporal._end
        # granule name CMR parameters (orbital or file name)
        # DevGoal: add to file name search to optional queries
        if hasattr(self, "_readable_granule_name"):
            kwargs["options[readable_granule_name][pattern]"] = "true"
            kwargs["options[spatial][or]"] = "true"
            kwargs["readable_granule_name[]"] = self._readable_granule_name

        if self._CMRparams.fmted_keys == {}:
            self._CMRparams.build_params(
                extent_type=self._spatial._ext_type,
                spatial_extent=self._spatial.fmt_for_CMR(),
                **kwargs,
            )

        return self._CMRparams.fmted_keys

    @property
    def granules(self):
        """
        Return the granules object, which provides the underlying functionality for searching, ordering,
        and downloading granules for the specified product.
        Users are encouraged to use the built-in wrappers
        rather than trying to access the granules object themselves.

        See Also
        --------
        avail_granules
        order_granules
        download_granules
        granules.Granules

        Examples
        --------
        >>> reg_a = ipx.Query('ATL06',[-55, 68, -48, 71],['2019-02-20','2019-02-28']) # doctest: +SKIP
        >>> reg_a.granules # doctest: +SKIP
        <icepyx.core.granules.Granules at [location]>
        """

        if not hasattr(self, "_granules") or self._granules is None:
            self._granules = Granules()

        return self._granules

    # DevGoal: check to make sure the see also bits of the docstrings work properly in RTD
    def avail_granules(self, ids=False, cycles=False, tracks=False, cloud=False):
        """
        Obtain information about the available granules for the query
        object's parameters. By default, a complete list of available granules is
        obtained and stored in the object, but only summary information is returned.
        Lists of granule IDs, cycles and RGTs can be obtained using the boolean triggers.

        Parameters
        ----------
        ids : boolean, default False
            Indicates whether the function should return a list of granule IDs.

        cycles : boolean, default False
            Indicates whether the function should return a list of orbital cycles.

        tracks : boolean, default False
            Indicates whether the function should return a list of RGTs.

        cloud : boolean, default False
            Indicates whether the function should return data available in the cloud.
            Note: except in rare cases while data is in the process of being appended to,
            data available in the cloud and for download via on-premesis will be identical.

        Examples
        --------
        >>> reg_a = ipx.Query('ATL06',[-55, 68, -48, 71],['2019-02-20','2019-02-28'])
        >>> reg_a.avail_granules()
        {'Number of available granules': 4,
        'Average size of granules (MB)': np.float64(55.166646003723145),
        'Total size of all granules (MB)': 220.66658401489258}

        >>> reg_a = ipx.Query('ATL06',[-55, 68, -48, 71],['2019-02-20','2019-02-23'])
        >>> reg_a.avail_granules(ids=True)
        [['ATL06_20190221121851_08410203_006_01.h5', 'ATL06_20190222010344_08490205_006_01.h5']]
        >>> reg_a.avail_granules(cycles=True)
        [['02', '02']]
        >>> reg_a.avail_granules(tracks=True)
        [['0841', '0849']]
        """

        #         REFACTOR: add test to make sure there's a session
        if not hasattr(self, "_granules"):
            self.granules
        try:
            self.granules.avail
        except AttributeError:
            self.granules.get_avail(self.CMRparams)

        if ids or cycles or tracks or cloud:
            # list of outputs in order of ids, cycles, tracks, cloud
            return gran_IDs(
                self.granules.avail,
                ids=ids,
                cycles=cycles,
                tracks=tracks,
                cloud=cloud,
            )
        else:
            return self.granules.avail

    def _order_subset_granules(self) -> str:
        concept_id = self._get_concept_id(
            product=self._prod,
            version=self._version,
        )

        if concept_id is None:
            raise ValueError(
                f"Could not find concept ID for {self._prod} v{self._version}"
            )

        readable_granule_name = self.CMRparams.get("readable_granule_name[]", [])
        harmony_temporal = None
        harmony_spatial = None
        if self._temporal:
            # TODO: this assumes there will always be a start and stop
            # temporal range. Harmony can accept start without stop and
            # vice versa.
            harmony_temporal = HarmonyTemporal(
                start=self._temporal.start,
                stop=self._temporal.end,
            )
        if self.spatial:
            if self.spatial.extent_type == "bounding_box":
                # Bounding box case.

                # TODO: think more about how this can be DRYed out. We call
                # `place_order` based on the user spatial input. The bounding box case
                # is simple, but polygons are more complicated because `harmony-py`
                # expects a shapefile (e.g,. geojson) to exist on disk.
                harmony_spatial = harmony.BBox(
                    w=self.spatial.extent[0],
                    s=self.spatial.extent[1],
                    e=self.spatial.extent[2],
                    n=self.spatial.extent[3],
                )
            elif self.spatial.extent_file or self.spatial.extent_type == "polygon":
                harmony_spatial = self.spatial.extent_as_gdf.iloc[0].geometry.wkt
                # Polygons must be passed to `harmony-py` as a path to a valid
                # shapefile (json, geojson, kml, shz, or zip). Create a temporary
                # directory to store this file for the harmony order.
            else:
                raise NotImplementedError(
                    "Only bounding box and polygon spatial subsetting is supported."
                )
        else:
            if harmony_temporal is None:
                raise ValueError("No temporal or spatial parameters provided.")

        job_id = self.harmony_api.place_order(
            concept_id=concept_id,
            temporal=harmony_temporal,
            spatial=harmony_spatial,
            granule_name=list(readable_granule_name),
        )
        return job_id

    def get_granule_links(self, cloud_hosted=False) -> list[str]:
        links = []
        for granule in self.granules.avail:
            for link in granule["links"]:
                if (
                    cloud_hosted
                    and link["rel"] == "http://esipfed.org/ns/fedsearch/1.1/s3#"
                    or (
                        (link["rel"] == "http://esipfed.org/ns/fedsearch/1.1/data#")
                        and (
                            "type" in link
                            and link["type"]
                            in ["application/x-hdf5", "application/x-hdfeos"]
                        )
                    )
                ):
                    links.append(link["href"])
        return links

    def _order_whole_granules(self, cloud_hosted=False, path="./") -> list[str]:
        """
        Downloads the whole granules for the query object. This is not an asnc operation
        and will block until the download is complete.

        Parameters
        ----------
        cloud_hosted : bool, default False
            If True, download the cloud-hosted version of the granules. Otherwise, download
            the on-premises version. We need to run the code in the AWS cloud (us-west-2)
        path : str, default "./"
            The local directory to download the granules to.

        """

        links = self.get_granule_links(cloud_hosted=cloud_hosted)
        files = earthaccess.download(links, local_path=path)
        return files

    def order_granules(self, subset=True) -> DataOrder:
        """
        Place an order for the available granules for the query object.

        Parameters
        ----------
        subset :
            Apply subsetting to the data order using harmony, returning only data that meets the
            subset parameters. Spatial and temporal subsetting based on the input parameters happens
            by default when subset=True, but additional subsetting options are available.
            Spatial subsetting returns all data that are within the area of interest (but not complete
            granules. This eliminates false-positive granules returned by the metadata-level search)

        See Also
        --------
        harmony.place_order

        Examples
        --------
        >>> reg_a = ipx.Query('ATL06',[-55, 68, -48, 71],['2019-02-20','2019-02-28']) # doctest: +SKIP
        >>> reg_a.order_granules() # doctest: +SKIP
        Harmony job ID:  931355e8-0005-4dff-9c76-7903a5be283d
        [order status output]
        Harmony provided these error messages:
        [if any were returned from the harmony subsetter, e.g. No data found that matched subset constraints.]
        Your harmony order is:  complete
        """
        if subset:
            job_id = self._order_subset_granules()
            self.last_order = DataOrder(
                job_id, "subset", self.granules, self.harmony_api
            )
            return self.last_order
        else:
            files = self._order_whole_granules()
            self.last_order = DataOrder(None, "whole", files, self.harmony_api)
            return self.last_order

    def download_granules(
        self,
        path: Path,
        overwrite: bool = False,
    ) -> None:
        """
        Download the granules for the query object.

        Parameters
        ----------
        path: local directory where data files will be downloaded
        overwrite: boolean, default False
            If True, overwrite existing files with the same name. If False, skip existing files.
        """
        # Order granules based on user selections if restart is False and there
        # are no job IDs registered by the harmony API
        status = self.last_order.status()
        if status["status"] == "running" or status["status"] == "accepted":
            print(
                (
                    "Your harmony job status is still "
                    f"{status['status']}. Please continue waiting... this may take a few moments."
                )
            )
            while (
                status["status"].startswith("running") or status["status"] == "accepted"
            ):
                sys.stdout.write(".")
                sys.stdout.flush()
                # Requesting the status too often can result in a 500 error.
                time.sleep(self.REQUEST_RETRY_INTERVAL_SECONDS)
                status = self.last_order.status()

        if status["status"] == "complete_with_errors" or status["status"] == "failed":
            print("Harmony provided these error messages:")
            pprint.pprint(status["errors"])

        else:
            self.last_order.download(path, overwrite=overwrite)<|MERGE_RESOLUTION|>--- conflicted
+++ resolved
@@ -21,17 +21,9 @@
 import harmony
 
 import icepyx.core.APIformatting as apifmt
-<<<<<<< HEAD
 from icepyx.core.base_query import BaseQuery
 from icepyx.core.granules import Granules, gran_IDs
 from icepyx.core.harmony import HarmonyApi, HarmonyTemporal
-=======
-from icepyx.core.auth import EarthdataAuthMixin
-import icepyx.core.granules as granules
-from icepyx.core.granules import Granules
-import icepyx.core.is2ref as is2ref
-import icepyx.core.spatial as spat
->>>>>>> c66fd72e
 import icepyx.core.temporal as tp
 from icepyx.core.types import CMRParams
 import icepyx.core.validate_inputs as val
@@ -125,12 +117,7 @@
                 self._prod, cycles=self.cycles, tracks=self.tracks
             )
 
-<<<<<<< HEAD
-=======
-        # initialize authentication properties
-        EarthdataAuthMixin.__init__(self)
-
-    # ----------------------------------------------------------------------
+
     # Properties
 
     def __str__(self):
@@ -169,7 +156,6 @@
         """
         return self._version
 
->>>>>>> c66fd72e
     @property
     def cycles(self):
         """
