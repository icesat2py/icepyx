import datetime as dt
import os
import requests
import json
import warnings
import pprint
import time
import geopandas as gpd
import matplotlib.pyplot as plt

from icepyx.core.Earthdata import Earthdata
import icepyx.core.APIformatting as apifmt
import icepyx.core.is2ref as is2ref
import icepyx.core.granules as granules
from icepyx.core.granules import Granules as Granules

# QUESTION: why doesn't from granules import Granules as Granules work, since granules=icepyx.core.granules?
# from icepyx.core.granules import Granules
from icepyx.core.variables import Variables as Variables
import icepyx.core.geospatial as geospatial
import icepyx.core.validate_inputs as val
from icepyx.core.visualization import Visualize

# DevGoal: update docs throughout to allow for polygon spatial extent
# Note: add files to docstring once implemented
# DevNote: currently this class is not tested
class Query:
    """
    ICESat-2 Data object to query, obtain, and perform basic operations on
    available ICESat-2 data products using temporal and spatial input parameters.
    Allows the easy input and formatting of search parameters to match the
    NASA NSIDC DAAC and (development goal-not yet implemented) conversion to multiple data types.

    Parameters
    ----------
    product : string
        ICESat-2 data product ID, also known as "short name" (e.g. ATL03).
        Available data products can be found at: https://nsidc.org/data/icesat-2/data-sets
    spatial_extent : list or string
        Spatial extent of interest, provided as a bounding box, list of polygon coordinates, or
        geospatial polygon file.
        Bounding box coordinates should be provided in decimal degrees as
        [lower-left-longitude, lower-left-latitute, upper-right-longitude, upper-right-latitude].
        Polygon coordinates should be provided as coordinate pairs in decimal degrees as
        [(longitude1, latitude1), (longitude2, latitude2), ... (longitude_n,latitude_n), (longitude1,latitude1)]
        or
        [longitude1, latitude1, longitude2, latitude2, ... longitude_n,latitude_n, longitude1,latitude1].
        Your list must contain at least four points, where the first and last are identical.
        DevGoal: adapt code so the polygon is automatically closed if need be
        Geospatial polygon files are entered as strings with the full file path and
        must contain only one polygon with the area of interest.
        Currently supported formats are: kml, shp, and gpkg
    date_range : list of 'YYYY-MM-DD' strings
        Date range of interest, provided as start and end dates, inclusive.
        The required date format is 'YYYY-MM-DD' strings, where
        YYYY = 4 digit year, MM = 2 digit month, DD = 2 digit day.
        Currently, a list of specific dates (rather than a range) is not accepted.
        DevGoal: accept date-time objects, dicts (with 'start_date' and 'end_date' keys, and DOY inputs).
        DevGoal: allow searches with a list of dates, rather than a range.
    start_time : HH:mm:ss, default 00:00:00
        Start time in UTC/Zulu (24 hour clock). If None, use default.
        DevGoal: check for time in date-range date-time object, if that's used for input.
    end_time : HH:mm:ss, default 23:59:59
        End time in UTC/Zulu (24 hour clock). If None, use default.
        DevGoal: check for time in date-range date-time object, if that's used for input.
    version : string, default most recent version
<<<<<<< HEAD
        Product version, given as a 3 digit string. If no version is given, the current
        version is used.
    cycle : string, default all available orbital cycles
        Product cycle, given as a 2 digit string. If no cycle is given, all available
        cycles are used.
    track : string, default all available reference ground tracks (RGTs)
        Product track, given as a 4 digit string. If no track is given, all available
        reference ground tracks are used.
=======
        Dataset version, given as a 3 digit string. If no version is given, the current
        version is used. Example: "004"
    cycles : string or a list of strings, default all available orbital cycles
        Dataset cycle, given as a 2 digit string. If no cycle is given, all available
        cycles are used. Example: "04"
    tracks : string or a list of strings, default all available reference ground tracks (RGTs)
        Dataset track, given as a 4 digit string. If no track is given, all available
        reference ground tracks are used. Example: "0594" 
    files : string, default None
        A placeholder for future development. Not used for any purposes yet. 
>>>>>>> 31ba438b

    Returns
    -------
    query object

    Examples
    --------
    Initializing Query with a bounding box.

    >>> reg_a_bbox = [-55, 68, -48, 71]
    >>> reg_a_dates = ['2019-02-20','2019-02-28']
    >>> reg_a = icepyx.query.Query('ATL06', reg_a_bbox, reg_a_dates)
    >>> reg_a
    <icepyx.core.query.Query at [location]>

    Initializing Query with a list of polygon vertex coordinate pairs.

    >>> reg_a_poly = [(-55, 68), (-55, 71), (-48, 71), (-48, 68), (-55, 68)]
    >>> reg_a_dates = ['2019-02-20','2019-02-28']
    >>> reg_a = icepyx.query.Query('ATL06', reg_a_poly, reg_a_dates)
    >>> reg_a
    <icepyx.core.query.Query at [location]>

    Initializing Query with a geospatial polygon file.

    >>> aoi = '/User/name/location/aoi.shp'
    >>> reg_a_dates = ['2019-02-22','2019-02-28']
    >>> reg_a = icepyx.query.Query('ATL06', aoi, reg_a_dates)
    >>> reg_a
    <icepyx.core.query.Query at [location]>
    """

    # ----------------------------------------------------------------------
    # Constructors

    def __init__(
        self,
        product=None,
        spatial_extent=None,
        date_range=None,
        start_time=None,
        end_time=None,
        version=None,
        cycles=None,
        tracks=None,
        files=None,  # NOTE: if you end up implemeting this feature here, use a better variable name than "files"
        dataset=None,
    ):

        # warnings.filterwarnings("always")
        # warnings.warn("Please note: as of 2020-05-05, a major reorganization of the core icepyx.query code may result in errors produced by now depricated functions. Please see our documentation pages or example notebooks for updates.")

        if dataset != None:
            warnings.filterwarnings("always")
            warnings.warn(
                "In line with most common usage, the 'dataset' input argument has been replaced by 'product'."
            )

        if (
            (product is None or spatial_extent is None)
            and (date_range is None or cycles is None or tracks is None)
            and files is None
        ):
            raise ValueError(
                "Please provide the required inputs. Use help([function]) to view the function's documentation"
            )

        if files is not None:
            self._source = "files"
            # self.file_vars = Variables(self._source)
        else:
            self._source = "order"
            # self.order_vars = Variables(self._source)
        # self.variables = Variables(self._source)

        self._prod = is2ref._validate_product(product)

        self.extent_type, self._spat_extent, self._geom_filepath = val.spatial(
            spatial_extent
        )

        if date_range:
            self._start, self._end = val.temporal(date_range, start_time, end_time)

        self._version = val.dset_version(self.latest_version(), version)

        # build list of available CMR parameters if reducing by cycle or RGT
        # or a list of explicitly named files (full or partial names)
        # DevGoal: add file name search to optional queries
        if cycles or tracks:
            # get lists of available ICESat-2 cycles and tracks
            self._cycles = val.cycles(cycles)
            self._tracks = val.tracks(tracks)
            # create list of CMR parameters for granule name
            self._readable_granule_name = apifmt._fmt_readable_granules(
                self._prod, cycles=self.cycles, tracks=self.tracks
            )

    # ----------------------------------------------------------------------
    # Properties

    @property
    def product(self):
        """
        Return the short name product ID string associated with the query object.

        Examples
        --------
        >>> reg_a = icepyx.query.Query('ATL06',[-55, 68, -48, 71],['2019-02-20','2019-02-28'])
        >>> reg_a.product
        'ATL06'
        """
        return self._prod

    @property
    def product_version(self):
        """
        Return the product version of the data object.

        Examples
        --------
        >>> reg_a = icepyx.query.Query('ATL06',[-55, 68, -48, 71],['2019-02-20','2019-02-28'])
        >>> reg_a.product_version
        '003'

        >>> reg_a = icepyx.query.Query('ATL06',[-55, 68, -48, 71],['2019-02-20','2019-02-28'], version='1')
        >>> reg_a.product_version
        '001'
        """
        return self._version

    @property
    def spatial_extent(self):
        """
        Return an array showing the spatial extent of the query object.
        Spatial extent is returned as an input type (which depends on how
        you initially entered your spatial data) followed by the geometry data.
        Bounding box data is [lower-left-longitude, lower-left-latitute, upper-right-longitude, upper-right-latitude].
        Polygon data is [[array of longitudes],[array of corresponding latitudes]].

        Examples
        --------
        >>> reg_a = icepyx.query.Query('ATL06',[-55, 68, -48, 71],['2019-02-20','2019-02-28'])
        >>> reg_a.spatial_extent
        ['bounding box', [-55, 68, -48, 71]]

        >>> reg_a = icepyx.query.Query('ATL06',[(-55, 68), (-55, 71), (-48, 71), (-48, 68), (-55, 68)],['2019-02-20','2019-02-28'])
        >>> reg_a.spatial_extent
        ['polygon', [-55.0, 68.0, -55.0, 71.0, -48.0, 71.0, -48.0, 68.0, -55.0, 68.0]]
        """

        if self.extent_type == "bounding_box":
            return ["bounding box", self._spat_extent]
        elif self.extent_type == "polygon":
            # return ['polygon', self._spat_extent]
            # Note: self._spat_extent is a shapely geometry object
            return ["polygon", self._spat_extent.exterior.coords.xy]
        else:
            return ["unknown spatial type", None]

    @property
    def dates(self):
        """
        Return an array showing the date range of the query object.
        Dates are returned as an array containing the start and end datetime objects, inclusive, in that order.

        Examples
        --------
        >>> reg_a = icepyx.query.Query('ATL06',[-55, 68, -48, 71],['2019-02-20','2019-02-28'])
        >>> reg_a.dates
        ['2019-02-20', '2019-02-28']
        """
        if not hasattr(self, "_start"):
            return ["No temporal parameters set"]
        else:
            return [
                self._start.strftime("%Y-%m-%d"),
                self._end.strftime("%Y-%m-%d"),
            ]  # could also use self._start.date()

    @property
    def start_time(self):
        """
        Return the start time specified for the start date.

        Examples
        --------
        >>> reg_a = icepyx.query.Query('ATL06',[-55, 68, -48, 71],['2019-02-20','2019-02-28'])
        >>> reg_a.start_time
        '00:00:00'

        >>> reg_a = icepyx.query.Query('ATL06',[-55, 68, -48, 71],['2019-02-20','2019-02-28'], start_time='12:30:30')
        >>> reg_a.start_time
        '12:30:30'
        """
        if not hasattr(self, "_start"):
            return ["No temporal parameters set"]
        else:
            return self._start.strftime("%H:%M:%S")

    @property
    def end_time(self):
        """
        Return the end time specified for the end date.

        Examples
        --------
        >>> reg_a = icepyx.query.Query('ATL06',[-55, 68, -48, 71],['2019-02-20','2019-02-28'])
        >>> reg_a.end_time
        '23:59:59'

        >>> reg_a = icepyx.query.Query('ATL06',[-55, 68, -48, 71],['2019-02-20','2019-02-28'], end_time='10:20:20')
        >>> reg_a.end_time
        '10:20:20'
        """
        if not hasattr(self, "_end"):
            return ["No temporal parameters set"]
        else:
            return self._end.strftime("%H:%M:%S")

    @property
    def cycles(self):
        """
        Return the unique ICESat-2 orbital cycle.

        Examples
        --------
        >>> reg_a = icepyx.query.Query('ATL06',[-55, 68, -48, 71],['2019-02-20','2019-02-28'])
        >>> reg_a.cycles
        ['02']
        """
        if not hasattr(self, "_cycles"):
            return ["No orbital parameters set"]
        else:
            return sorted(set(self._cycles))

    @property
    def tracks(self):
        """
        Return the unique ICESat-2 Reference Ground Tracks

        Examples
        --------
        >>> reg_a = icepyx.query.Query('ATL06',[-55, 68, -48, 71],['2019-02-20','2019-02-28'])
        >>> reg_a.tracks
        ['0841', '0849', '0902', '0910']
        """
        if not hasattr(self, "_tracks"):
            return ["No orbital parameters set"]
        else:
            return sorted(set(self._tracks))

    @property
    def CMRparams(self):
        """
        Display the CMR key:value pairs that will be submitted. It generates the dictionary if it does not already exist.

        Examples
        --------
        >>> reg_a = icepyx.query.Query('ATL06',[-55, 68, -48, 71],['2019-02-20','2019-02-28'])
        >>> reg_a.CMRparams
        {'short_name': 'ATL06',
        'version': '002',
        'temporal': '2019-02-20T00:00:00Z,2019-02-28T23:59:59Z',
        'bounding_box': '-55,68,-48,71'}
        """

        if not hasattr(self, "_CMRparams"):
            self._CMRparams = apifmt.Parameters("CMR")
        # print(self._CMRparams)
        # print(self._CMRparams.fmted_keys)

        # dictionary of optional CMR parameters
        kwargs = {}
        # temporal CMR parameters
        if hasattr(self, "_start") and hasattr(self, "_end"):
            kwargs["start"] = self._start
            kwargs["end"] = self._end
        # granule name CMR parameters (orbital or file name)
        # DevGoal: add to file name search to optional queries
        if hasattr(self, "_readable_granule_name"):
            kwargs["options[readable_granule_name][pattern]"] = "true"
            kwargs["options[spatial][or]"] = "true"
            kwargs["readable_granule_name[]"] = self._readable_granule_name

        if self._CMRparams.fmted_keys == {}:
            self._CMRparams.build_params(
                product=self.product,
                version=self._version,
                extent_type=self.extent_type,
                spatial_extent=self._spat_extent,
                **kwargs,
            )

        return self._CMRparams.fmted_keys

    @property
    def reqparams(self):
        """
        Display the required key:value pairs that will be submitted. It generates the dictionary if it does not already exist.

        Examples
        --------
        >>> reg_a = icepyx.query.Query('ATL06',[-55, 68, -48, 71],['2019-02-20','2019-02-28'])
        >>> reg_a.reqparams
        {'page_size': 10, 'page_num': 1}

        >>> reg_a = icepyx.query.Query('ATL06',[-55, 68, -48, 71],['2019-02-20','2019-02-28'])
        >>> reg_a.earthdata_login(user_id,user_email)
        Earthdata Login password:  ········
        >>> reg_a.order_granules()
        >>> reg_a.reqparams
        {'page_size': 10, 'page_num': 1, 'request_mode': 'async', 'include_meta': 'Y', 'client_string': 'icepyx'}
        """

        if not hasattr(self, "_reqparams"):
            self._reqparams = apifmt.Parameters("required", reqtype="search")
            self._reqparams.build_params()

        return self._reqparams.fmted_keys

    # @property
    # DevQuestion: if I make this a property, I get a "dict" object is not callable when I try to give input kwargs... what approach should I be taking?
    def subsetparams(self, **kwargs):
        """
        Display the subsetting key:value pairs that will be submitted. It generates the dictionary if it does not already exist
        and returns an empty dictionary if subsetting is set to False during ordering.

        Parameters
        ----------
        **kwargs : key-value pairs
            Additional parameters to be passed to the subsetter.
            By default temporal and spatial subset keys are passed.
            Acceptable key values are ['format','projection','projection_parameters','Coverage'].
            At this time (2020-05), only variable ('Coverage') parameters will be automatically formatted.

        See Also
        --------
        order_granules

        Examples
        --------
        >>> reg_a = icepyx.query.Query('ATL06',[-55, 68, -48, 71],['2019-02-20','2019-02-28'])
        >>> reg_a.subsetparams()
        {'time': '2019-02-20T00:00:00,2019-02-28T23:59:59', 'bbox': '-55,68,-48,71'}
        """
        if not hasattr(self, "_subsetparams"):
            self._subsetparams = apifmt.Parameters("subset")

        # temporal subsetting parameters
        if hasattr(self, "_start") and hasattr(self, "_end"):
            kwargs["start"] = self._start
            kwargs["end"] = self._end

        if self._subsetparams == None and not kwargs:
            return {}
        else:
            if self._subsetparams == None:
                self._subsetparams = apifmt.Parameters("subset")
            if self._geom_filepath is not None:
                self._subsetparams.build_params(
                    geom_filepath=self._geom_filepath,
                    extent_type=self.extent_type,
                    spatial_extent=self._spat_extent,
                    **kwargs,
                )
            else:
                self._subsetparams.build_params(
                    extent_type=self.extent_type,
                    spatial_extent=self._spat_extent,
                    **kwargs,
                )

            return self._subsetparams.fmted_keys

    # DevGoal: add to tests
    # DevGoal: add statements to the following vars properties to let the user know if they've got a mismatched source and vars type
    @property
    def order_vars(self):
        """
        Return the order variables object.
        This instance is generated when data is ordered from the NSIDC.

        See Also
        --------
        variables.Variables

        Examples
        --------
        >>> reg_a = icepyx.query.Query('ATL06',[-55, 68, -48, 71],['2019-02-20','2019-02-28'])
        >>> reg_a.earthdata_login(user_id,user_email)
        Earthdata Login password:  ········
        >>> reg_a.order_vars
        <icepyx.core.variables.Variables at [location]>
        """

        if not hasattr(self, "_order_vars"):
            if self._source == "order":
                # DevGoal: check for active session here
                if hasattr(self, "_cust_options"):
                    self._order_vars = Variables(
                        self._source,
                        session=self._session,
                        product=self.product,
                        avail=self._cust_options["variables"],
                    )
                else:
                    self._order_vars = Variables(
                        self._source,
                        session=self._session,
                        product=self.product,
                        version=self._version,
                    )

        # I think this is where property setters come in, and one should be used here? Right now order_vars.avail is only filled in
        # if _cust_options exists when the class is initialized, but not if _cust_options is filled in prior to another call to order_vars
        # if self._order_vars.avail == None and hasattr(self, '_cust_options'):
        #     print('got into the loop')
        #     self._order_vars.avail = self._cust_options['variables']

        return self._order_vars

    @property
    def file_vars(self):
        """
        Return the file variables object.
        This instance is generated when files are used to create the data object (not yet implemented).

        See Also
        --------
        variables.Variables

        Examples
        --------
        >>> reg_a = icepyx.query.Query('ATL06',[-55, 68, -48, 71],['2019-02-20','2019-02-28'])
        >>> reg_a.earthdata_login(user_id,user_email)
        Earthdata Login password:  ········
        >>> reg_a.file_vars
        <icepyx.core.variables.Variables at [location]>
        """

        if not hasattr(self, "_file_vars"):
            if self._source == "file":
                self._file_vars = Variables(self._source, product=self.product)

        return self._file_vars

    @property
    def granules(self):
        """
        Return the granules object, which provides the underlying funtionality for searching, ordering,
        and downloading granules for the specified product. Users are encouraged to use the built in wrappers
        rather than trying to access the granules object themselves.

        See Also
        --------
        avail_granules
        order_granules
        download_granules
        granules.Granules

        Examples
        --------
        >>> reg_a = icepyx.query.Query('ATL06',[-55, 68, -48, 71],['2019-02-20','2019-02-28'])
        >>> reg_a.granules
        <icepyx.core.granules.Granules at [location]>
        """

        if not hasattr(self, "_granules"):
            self._granules = Granules()
        elif self._granules == None:
            self._granules = Granules()

        return self._granules

    # ----------------------------------------------------------------------
    # Methods - Get and display neatly information at the product level

    def product_summary_info(self):
        """
        Display a summary of selected metadata for the specified version of the product
        of interest (the collection).

        Examples
        --------
        >>> reg_a = icepyx.query.Query('ATL06',[-55, 68, -48, 71],['2019-02-20','2019-02-28'])
        >>> reg_a.product_summary_info()
        product_id :  ATLAS/ICESat-2 L3A Land Ice Height V002
        short_name :  ATL06
        version_id :  002
        time_start :  2018-10-14T00:00:00.000Z
        coordinate_system :  CARTESIAN
        summary :  This data set (ATL06) provides geolocated, land-ice surface heights (above the WGS 84 ellipsoid, ITRF2014 reference frame), plus ancillary parameters that can be used to interpret and assess the quality of the height estimates. The data were acquired by the Advanced Topographic Laser Altimeter System (ATLAS) instrument on board the Ice, Cloud and land Elevation Satellite-2 (ICESat-2) observatory.
        orbit_parameters :  {'swath_width': '36.0', 'period': '94.29', 'inclination_angle': '92.0', 'number_of_orbits': '0.071428571', 'start_circular_latitude': '0.0'}
        """
        if not hasattr(self, "_about_product"):
            self._about_product = is2ref.about_product(self._prod)
        summ_keys = [
            "product_id",
            "short_name",
            "version_id",
            "time_start",
            "coordinate_system",
            "summary",
            "orbit_parameters",
        ]
        for key in summ_keys:
            print(key, ": ", self._about_product["feed"]["entry"][-1][key])

    def product_all_info(self):
        """
        Display all metadata about the product of interest (the collection).

        Examples
        --------
        >>> reg_a = icepyx.query.Query('ATL06',[-55, 68, -48, 71],['2019-02-20','2019-02-28'])
        >>> reg_a.product_all_info()
        {very long prettily-formatted dictionary output}

        """
        if not hasattr(self, "_about_product"):
            self._about_product = is2ref.about_product(self._prod)
        pprint.pprint(self._about_product)

    def latest_version(self):
        """
        Determine the most recent version available for the given product.

        Examples
        --------
        >>> reg_a = icepyx.query.Query('ATL06',[-55, 68, -48, 71],['2019-02-20','2019-02-28'])
        >>> reg_a.latest_version()
        '003'
        """
        if not hasattr(self, "_about_product"):
            self._about_product = is2ref.about_product(self._prod)
        return max(
            [entry["version_id"] for entry in self._about_product["feed"]["entry"]]
        )

    def show_custom_options(self, dictview=False):
        """
        Display customization/subsetting options available for this product.

        Parameters
        ----------
        dictview : boolean, default False
            Show the variable portion of the custom options list as a dictionary with key:value
            pairs representing variable:paths-to-variable rather than as a long list of full
            variable paths.

        Examples
        --------
        >>> reg_a = icepyx.query.Query('ATL06',[-55, 68, -48, 71],['2019-02-20','2019-02-28'])
        >>> reg_a.earthdata_login(user_id,user_email)
        Earthdata Login password:  ········
        >>> reg_a.show_custom_options(dictview=True):
        Subsetting options
        [{'id': 'ICESAT2',
        'maxGransAsyncRequest': '2000',
        'maxGransSyncRequest': '100',
        'spatialSubsetting': 'true',
        'spatialSubsettingShapefile': 'true',
        'temporalSubsetting': 'true',
        'type': 'both'}]
        Data File Formats (Reformatting Options)
        ['TABULAR_ASCII', 'NetCDF4-CF', 'Shapefile', 'NetCDF-3']
        Reprojection Options
        []
        Data File (Reformatting) Options Supporting Reprojection
        ['TABULAR_ASCII', 'NetCDF4-CF', 'Shapefile', 'NetCDF-3', 'No reformatting']
        Data File (Reformatting) Options NOT Supporting Reprojection
        []
        Data Variables (also Subsettable)
        ['ancillary_data/atlas_sdp_gps_epoch',
        'ancillary_data/control',
        'ancillary_data/data_end_utc',
        .
        .
        .
        'quality_assessment/gt3r/signal_selection_source_fraction_3']
        """
        headers = [
            "Subsetting options",
            "Data File Formats (Reformatting Options)",
            "Reprojection Options",
            "Data File (Reformatting) Options Supporting Reprojection",
            "Data File (Reformatting) Options NOT Supporting Reprojection",
            "Data Variables (also Subsettable)",
        ]
        keys = [
            "options",
            "fileformats",
            "reprojectionONLY",
            "formatreproj",
            "noproj",
            "variables",
        ]

        try:
            all(key in self._cust_options.keys() for key in keys)
        except AttributeError or KeyError:
            self._cust_options = is2ref._get_custom_options(
                self._session, self.product, self._version
            )

        for h, k in zip(headers, keys):
            print(h)
            if k == "variables" and dictview:
                vgrp, paths = Variables.parse_var_list(self._cust_options[k])
                pprint.pprint(vgrp)
            else:
                pprint.pprint(self._cust_options[k])

    # ----------------------------------------------------------------------
    # Methods - Login and Granules (NSIDC-API)

    def earthdata_login(self, uid, email):
        """
        Log in to NSIDC EarthData to access data. Generates the needed session and token for most
        data searches and data ordering/download.

        Parameters
        ----------
        uid : string
            Earthdata login user ID
        email : string
            Email address. NSIDC will automatically send you emails about the status of your order.

        See Also
        --------
        Earthdata.Earthdata

        Examples
        --------
        >>> reg_a = icepyx.query.Query('ATL06',[-55, 68, -48, 71],['2019-02-20','2019-02-28'])
        >>> reg_a.earthdata_login(user_id,user_email)
        Earthdata Login password:  ········
        """

        capability_url = f"https://n5eil02u.ecs.nsidc.org/egi/capabilities/{self.product}.{self._version}.xml"
        self._session = Earthdata(uid, email, capability_url).login()
        self._email = email

    # DevGoal: check to make sure the see also bits of the docstrings work properly in RTD
    def avail_granules(self, ids=False, cycles=False, tracks=False):
        """
        Obtain information about the available granules for the query
        object's parameters. By default, a complete list of available granules is
        obtained and stored in the object, but only summary information is returned.
        Lists of granule IDs, cycles and RGTs can be obtained using the boolean triggers.

        Parameters
        ----------
        ids : boolean, default False
            Indicates whether the function should return a list of granule IDs.

        cycles : boolean, default False
            Indicates whether the function should return a list of orbital cycles.

        tracks : boolean, default False
            Indicates whether the function should return a list of RGTs.

        Examples
        --------
        >>> reg_a = icepyx.query.Query('ATL06',[-55, 68, -48, 71],['2019-02-20','2019-02-28'])
        >>> reg_a.avail_granules()
        {'Number of available granules': 4,
        'Average size of granules (MB)': 48.975419759750004,
        'Total size of all granules (MB)': 195.90167903900002}

        >>> reg_a = icepyx.query.Query('ATL06',[-55, 68, -48, 71],['2019-02-20','2019-02-28'])
        >>> reg_a.avail_granules(ids=True)
        >>> reg_a.avail_granules(cycles=True)
        ['02']
        >>> reg_a.avail_granules(tracks=True)
        ['0841', '0849', '0902', '0910']
        """

        #         REFACTOR: add test to make sure there's a session
        if not hasattr(self, "_granules"):
            self.granules
        try:
            self.granules.avail
        except AttributeError:
            self.granules.get_avail(self.CMRparams, self.reqparams)

        if ids or cycles or tracks:
            # list of outputs in order of ids, cycles, tracks
            return granules.gran_IDs(
                self.granules.avail, ids=ids, cycles=cycles, tracks=tracks
            )
        else:
            return granules.info(self.granules.avail)

    # DevGoal: display output to indicate number of granules successfully ordered (and number of errors)
    # DevGoal: deal with subset=True for variables now, and make sure that if a variable subset Coverage kwarg is input it's successfully passed through all other functions even if this is the only one run.
    def order_granules(self, verbose=False, subset=True, email=True, **kwargs):
        """
        Place an order for the available granules for the query object.

        Parameters
        ----------
        verbose : boolean, default False
            Print out all feedback available from the order process.
            Progress information is automatically printed regardless of the value of verbose.
        subset : boolean, default True
            Apply subsetting to the data order from the NSIDC, returning only data that meets the
            subset parameters. Spatial and temporal subsetting based on the input parameters happens
            by default when subset=True, but additional subsetting options are available.
            Spatial subsetting returns all data that are within the area of interest (but not complete
            granules. This eliminates false-positive granules returned by the metadata-level search)
        email: boolean, default True
            Have NSIDC auto-send order status email updates to indicate order status as pending/completed.
        **kwargs : key-value pairs
            Additional parameters to be passed to the subsetter.
            By default temporal and spatial subset keys are passed.
            Acceptable key values are ['format','projection','projection_parameters','Coverage'].
            The variable 'Coverage' list should be constructed using the `order_vars.wanted` attribute of the object.
            At this time (2020-05), only variable ('Coverage') parameters will be automatically formatted.

        See Also
        --------
        granules.place_order

        Examples
        --------
        >>> reg_a = icepyx.query.Query('ATL06',[-55, 68, -48, 71],['2019-02-20','2019-02-28'])
        >>> reg_a.earthdata_login(user_id,user_email)
        Earthdata Login password:  ········
        >>> reg_a.order_granules()
        order ID: [###############]
        [order status output]
        error messages:
        [if any were returned from the NSIDC subsetter, e.g. No data found that matched subset constraints.]
        .
        .
        .
        Retry request status is: complete
        """

        if not hasattr(self, "reqparams"):
            self.reqparams

        if self._reqparams._reqtype == "search":
            self._reqparams._reqtype = "download"

        if "email" in self._reqparams.fmted_keys.keys() or email == False:
            self._reqparams.build_params(**self._reqparams.fmted_keys)
        else:
            self._reqparams.build_params(
                **self._reqparams.fmted_keys, email=self._email
            )

        if subset is False:
            self._subsetparams = None
        elif (
            subset == True
            and hasattr(self, "_subsetparams")
            and self._subsetparams == None
        ):
            del self._subsetparams

        # REFACTOR: add checks here to see if the granules object has been created, and also if it already has a list of avail granules (if not, need to create one and add session)
        if not hasattr(self, "_granules"):
            self.granules
        self._granules.place_order(
            self.CMRparams,
            self.reqparams,
            self.subsetparams(**kwargs),
            verbose,
            subset,
            session=self._session,
            geom_filepath=self._geom_filepath,
        )

    # DevGoal: put back in the kwargs here so that people can just call download granules with subset=False!
    def download_granules(
        self, path, verbose=False, subset=True, restart=False, **kwargs
    ):  # , extract=False):
        """
        Downloads the data ordered using order_granules.

        Parameters
        ----------
        path : string
            String with complete path to desired download location.
        verbose : boolean, default False
            Print out all feedback available from the order process.
            Progress information is automatically printed regardless of the value of verbose.
        subset : boolean, default True
            Apply subsetting to the data order from the NSIDC, returning only data that meets the
            subset parameters. Spatial and temporal subsetting based on the input parameters happens
            by default when subset=True, but additional subsetting options are available.
            Spatial subsetting returns all data that are within the area of interest (but not complete
            granules. This eliminates false-positive granules returned by the metadata-level search)
        restart: boolean, default false
            If previous download was terminated unexpectedly. Run again with restart set to True to continue.
        **kwargs : key-value pairs
            Additional parameters to be passed to the subsetter.
            By default temporal and spatial subset keys are passed.
            Acceptable key values are ['format','projection','projection_parameters','Coverage'].
            The variable 'Coverage' list should be constructed using the `order_vars.wanted` attribute of the object.
            At this time (2020-05), only variable ('Coverage') parameters will be automatically formatted.

        See Also
        --------
        granules.download
        """
        """
        extract : boolean, default False
            Unzip the downloaded granules.

        Examples
        --------
        >>> reg_a = icepyx.query.Query('ATL06',[-55, 68, -48, 71],['2019-02-20','2019-02-28'])
        >>> reg_a.earthdata_login(user_id,user_email)
        Earthdata Login password:  ········
        >>> reg_a.download_granules('/path/to/download/folder')
        Beginning download of zipped output...
        Data request [##########] of x order(s) is complete.
        """

        # if not os.path.exists(path):
        #     os.mkdir(path)
        # os.chdir(path)

        if not hasattr(self, "_granules"):
            self.granules

        if restart == True:
            pass
        else:
            if (
                not hasattr(self._granules, "orderIDs")
                or len(self._granules.orderIDs) == 0
            ):
                self.order_granules(verbose=verbose, subset=subset, **kwargs)

        self._granules.download(verbose, path, session=self._session, restart=restart)

    # DevGoal: add testing? What do we test, and how, given this is a visualization.
    # DevGoal(long term): modify this to accept additional inputs, etc.
    # DevGoal: move this to it's own module for visualizing, etc.
    # DevGoal: see Amy's data access notebook for a zoomed in map - implement here?
    def visualize_spatial_extent(
        self,
    ):  # additional args, basemap, zoom level, cmap, export
        """
        Creates a map displaying the input spatial extent

        Examples
        --------
        >>> icepyx.query.Query('ATL06','path/spatialfile.shp',['2019-02-22','2019-02-28'])
        >>> reg_a.visualize_spatial_extent
        [visual map output]
        """
        gdf = geospatial.geodataframe(self.extent_type, self._spat_extent)

        try:
            from shapely.geometry import Polygon
            import geoviews as gv

            gv.extension("bokeh")

            line_geoms = Polygon(gdf["geometry"][0]).boundary
            bbox_poly = gv.Path(line_geoms).opts(color="red", line_color="red")
            tile = gv.tile_sources.EsriImagery.opts(width=500, height=500)
            return tile * bbox_poly

        except ImportError:
            world = gpd.read_file(gpd.products.get_path("naturalearth_lowres"))
            f, ax = plt.subplots(1, figsize=(12, 6))
            world.plot(ax=ax, facecolor="lightgray", edgecolor="gray")
            gdf.plot(ax=ax, color="#FF8C00", alpha=0.7)
            plt.show()

    def visualize_elevation(self):
        """
        Visualize elevation requested from OpenAltimetry API using datashader based on cycles
        https://holoviz.org/tutorial/Large_Data.html

        Returns
        -------
        map_cycle, map_rgt + lineplot_rgt : Holoviews objects
            Holoviews data visualization elements
        """
        viz = Visualize(self)
        cycle_map, rgt_map = viz.viz_elevation()

        return cycle_map, rgt_map<|MERGE_RESOLUTION|>--- conflicted
+++ resolved
@@ -64,27 +64,16 @@
         End time in UTC/Zulu (24 hour clock). If None, use default.
         DevGoal: check for time in date-range date-time object, if that's used for input.
     version : string, default most recent version
-<<<<<<< HEAD
         Product version, given as a 3 digit string. If no version is given, the current
-        version is used.
-    cycle : string, default all available orbital cycles
-        Product cycle, given as a 2 digit string. If no cycle is given, all available
-        cycles are used.
-    track : string, default all available reference ground tracks (RGTs)
-        Product track, given as a 4 digit string. If no track is given, all available
-        reference ground tracks are used.
-=======
-        Dataset version, given as a 3 digit string. If no version is given, the current
         version is used. Example: "004"
     cycles : string or a list of strings, default all available orbital cycles
-        Dataset cycle, given as a 2 digit string. If no cycle is given, all available
+        Product cycle, given as a 2 digit string. If no cycle is given, all available
         cycles are used. Example: "04"
     tracks : string or a list of strings, default all available reference ground tracks (RGTs)
-        Dataset track, given as a 4 digit string. If no track is given, all available
+        Product track, given as a 4 digit string. If no track is given, all available
         reference ground tracks are used. Example: "0594" 
     files : string, default None
         A placeholder for future development. Not used for any purposes yet. 
->>>>>>> 31ba438b
 
     Returns
     -------
