--- conflicted
+++ resolved
@@ -18,10 +18,6 @@
 from typing import Union
 
 import earthaccess
-<<<<<<< HEAD
-=======
-from fsspec.utils import tempfile
->>>>>>> ddab53b0
 import harmony
 
 import icepyx.core.APIformatting as apifmt
@@ -31,7 +27,6 @@
 import icepyx.core.temporal as tp
 from icepyx.core.types import CMRParams
 import icepyx.core.validate_inputs as val
-<<<<<<< HEAD
 from icepyx.core.variables import Variables
 
 
@@ -94,9 +89,6 @@
         else:
             return earthaccess.download(self.granules, local_path=path)
 
-=======
->>>>>>> ddab53b0
-
 
 class Query(BaseQuery):
     _temporal: Union[tp.Temporal, None]
@@ -391,7 +383,6 @@
         links = []
         for granule in self.granules.avail:
             for link in granule["links"]:
-<<<<<<< HEAD
                 if cloud_hosted and link["rel"] == "http://esipfed.org/ns/fedsearch/1.1/s3#" or ((link["rel"] == "http://esipfed.org/ns/fedsearch/1.1/data#") and 
                      ("type" in link and link["type"] in ["application/x-hdf5",
                                                            "application/x-hdfeos"])):
@@ -400,22 +391,6 @@
 
 
     def _order_whole_granules(self, cloud_hosted=False, path="./") -> list[str]:
-=======
-                if (
-                    cloud_hosted
-                    and link["rel"] == "http://esipfed.org/ns/fedsearch/1.1/s3#"
-                ):
-                    links.append(link["href"])
-                elif link["rel"] == "http://esipfed.org/ns/fedsearch/1.1/data#":
-                    if "type" in link and link["type"] in [
-                        "application/x-hdf5",
-                        "application/x-hdfeos",
-                    ]:
-                        links.append(link["href"])
-        return links
-
-    def _order_whole_granules(self, cloud_hosted=False, path="./") -> None:
->>>>>>> ddab53b0
         """
         Downloads the whole granules for the query object. This is not an asnc operation
         and will block until the download is complete.
@@ -434,12 +409,8 @@
         files = earthaccess.download(links, local_path=path)
         return files
 
-<<<<<<< HEAD
 
     def order_granules(self, subset=True) -> DataOrder:
-=======
-    def order_granules(self, subset=True):
->>>>>>> ddab53b0
         """
         Place an order for the available granules for the query object.
 
