--- conflicted
+++ resolved
@@ -12,11 +12,7 @@
 import icepyx.core.APIformatting as apifmt
 from icepyx.core.auth import EarthdataAuthMixin
 import icepyx.core.granules as granules
-<<<<<<< HEAD
-# from granules import Granules
-=======
 # QUESTION: why doesn't from granules import Granules work, since granules=icepyx.core.granules?
->>>>>>> 0a8f5581
 from icepyx.core.granules import Granules
 import icepyx.core.is2ref as is2ref
 import icepyx.core.spatial as spat
