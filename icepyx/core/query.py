import datetime as dt
import geopandas as gpd
import json
import matplotlib.pyplot as plt
import numpy as np
import os
from pathlib import Path
import pprint
import requests
import time
import warnings

import icepyx.core.APIformatting as apifmt
from icepyx.core.Earthdata import Earthdata
import icepyx.core.geospatial as geospatial
import icepyx.core.granules as granules
from icepyx.core.granules import Granules as Granules
import icepyx.core.is2ref as is2ref
# QUESTION: why doesn't from granules import Granules as Granules work, since granules=icepyx.core.granules?
# from icepyx.core.granules import Granules
<<<<<<< HEAD
import icepyx.core.validate_inputs as val
import icepyx.core.validate_inputs_spatial as sp
import icepyx.core.validate_inputs_temporal as tp
from icepyx.core.variables import Variables as Variables
=======
from icepyx.core.variables import Variables as Variables
import icepyx.core.validate_inputs as val
import icepyx.core.spatial as spat
>>>>>>> ff7b5f65
from icepyx.core.visualization import Visualize


class GenQuery:
    """
    Base class for querying data.

    Generic components of query object that specifically handles
    spatio-temporal constraints applicable to all datasets.
    Extended by Query (ICESat-2) and Quest (other products).

    Parameters
    ----------
    spatial_extent : list of coordinates or string (i.e. file name)
        Spatial extent of interest, provided as a bounding box, list of polygon coordinates, or
        geospatial polygon file.
        Bounding box coordinates should be provided in decimal degrees as
        [lower-left-longitude, lower-left-latitute, upper-right-longitude, upper-right-latitude].
        Polygon coordinates should be provided as coordinate pairs in decimal degrees as
        [(longitude1, latitude1), (longitude2, latitude2), ... (longitude_n,latitude_n), (longitude1,latitude1)]
        or
        [longitude1, latitude1, longitude2, latitude2, ... longitude_n,latitude_n, longitude1,latitude1].
        Your list must contain at least four points, where the first and last are identical.
        Geospatial polygon files are entered as strings with the full file path and
        must contain only one polygon with the area of interest.
        Currently supported formats are: kml, shp, and gpkg
    date_range : list of 'YYYY-MM-DD' strings
        Date range of interest, provided as start and end dates, inclusive.
        The required date format is 'YYYY-MM-DD' strings, where
        YYYY = 4 digit year, MM = 2 digit month, DD = 2 digit day.
        Currently, a list of specific dates (rather than a range) is not accepted.
<<<<<<< HEAD
        TODO: accept date-time objects, dicts (with 'start_date' and 'end_date' keys), and DOY inputs.
=======
        TODO: accept date-time objects, dicts (with 'start_date' and 'end_date' keys, and DOY inputs).
>>>>>>> ff7b5f65
        TODO: allow searches with a list of dates, rather than a range.
    start_time : HH:mm:ss, default 00:00:00
        Start time in UTC/Zulu (24 hour clock). If None, use default.
        TODO: check for time in date-range date-time object, if that's used for input.
    end_time : HH:mm:ss, default 23:59:59
        End time in UTC/Zulu (24 hour clock). If None, use default.
        TODO: check for time in date-range date-time object, if that's used for input.

    Examples
    --------
    Init with bounding box

    >>> reg_a_bbox = [-55, 68, -48, 71]
    >>> reg_a_dates = ['2019-02-20','2019-02-28']
    >>> reg_a = GenQuery(reg_a_bbox, reg_a_dates)
    >>> print(reg_a)
    Extent type: bounding_box
    Coordinates: [-55.0, 68.0, -48.0, 71.0]
    Date range: (2019-02-20 00:00:00, 2019-02-28 23:59:59)

    Initializing Query with a list of polygon vertex coordinate pairs.

    >>> reg_a_poly = [(-55, 68), (-55, 71), (-48, 71), (-48, 68), (-55, 68)]
    >>> reg_a_dates = ['2019-02-20','2019-02-28']
    >>> reg_a = GenQuery(reg_a_poly, reg_a_dates)
    >>> print(reg_a)
    Extent type: polygon
    Coordinates: POLYGON ((-55 68, -55 71, -48 71, -48 68, -55 68))
    Date range: (2019-02-20 00:00:00, 2019-02-28 23:59:59)

    Initializing Query with a geospatial polygon file.

    >>> aoi = str(Path('./doc/source/example_notebooks/supporting_files/simple_test_poly.gpkg').resolve())
    >>> reg_a_dates = ['2019-02-22','2019-02-28']
    >>> reg_a = GenQuery(aoi, reg_a_dates)
    >>> print(reg_a)
    Extent type: polygon
    Coordinates: POLYGON ((-55 68, -55 71, -48 71, -48 68, -55 68))
    Date range: (2019-02-22 00:00:00, 2019-02-28 23:59:59)

    See Also
    --------
    Query
    Quest
    """

    def __init__(
        self, spatial_extent=None, date_range=None, start_time=None, end_time=None
    ):
        # validate & init spatial extent
<<<<<<< HEAD

        self._sp_extent = sp.Spatial(spatial_extent)

        # validate and init temporal constraints
=======

        self._sp_extent = spat.Spatial(spatial_extent)

        # valiidate and init temporal constraints
        # TODO: Update this to use Temporal class when completed
>>>>>>> ff7b5f65
        if date_range:
            self._temporal = tp.Temporal(date_range, start_time, end_time)

    def __str__(self):
<<<<<<< HEAD

        result = "Extent type: {0} \nCoordinates: {1}\nDate range: ({2}, {3})".format(
            self._sp_extent.extent_type, self._sp_extent.spatial_extent, self._temporal.start, self._temporal.end
=======
        str = "Extent type: {0} \nCoordinates: {1}\nDate range: ({2}, {3})".format(
            self._sp_extent.extent_type,
            self._sp_extent.spatial_extent,
            self._start,
            self._end,
>>>>>>> ff7b5f65
        )
        return result


# DevGoal: update docs throughout to allow for polygon spatial extent
# Note: add files to docstring once implemented
# DevNote: currently this class is not tested
class Query(GenQuery):
    """
    Query and get ICESat-2 data

    ICESat-2 Data object to query, obtain, and perform basic operations on
    available ICESat-2 data products using temporal and spatial input parameters.
    Allows the easy input and formatting of search parameters to match the
    NASA NSIDC DAAC and (development goal-not yet implemented) conversion to multiple data types.
    Expands the superclass GenQuery.

    See the doc page for GenQuery for details on temporal and spatial input parameters.

    Parameters
    ----------
    product : string
        ICESat-2 data product ID, also known as "short name" (e.g. ATL03).
        Available data products can be found at: https://nsidc.org/data/icesat-2/data-sets
    version : string, default most recent version
        Product version, given as a 3 digit string. If no version is given, the current
        version is used. Example: "004"
    cycles : string or a list of strings, default all available orbital cycles
        Product cycle, given as a 2 digit string. If no cycle is given, all available
        cycles are used. Example: "04"
    tracks : string or a list of strings, default all available reference ground tracks (RGTs)
        Product track, given as a 4 digit string. If no track is given, all available
        reference ground tracks are used. Example: "0594"
    files : string, default None
        A placeholder for future development. Not used for any purposes yet.

    Returns
    -------
    query object

    Examples
    --------
    Initializing Query with a bounding box.

    >>> reg_a_bbox = [-55, 68, -48, 71]
    >>> reg_a_dates = ['2019-02-20','2019-02-28']
    >>> reg_a = Query('ATL06', reg_a_bbox, reg_a_dates)
    >>> print(reg_a)
    Product ATL06 v005
    ('bounding box', [-55.0, 68.0, -48.0, 71.0])
    Date range ['2019-02-20', '2019-02-28']

    Initializing Query with a list of polygon vertex coordinate pairs.

    >>> reg_a_poly = [(-55, 68), (-55, 71), (-48, 71), (-48, 68), (-55, 68)]
    >>> reg_a_dates = ['2019-02-20','2019-02-28']
    >>> reg_a = Query('ATL06', reg_a_poly, reg_a_dates)
    >>> reg_a.spatial_extent
    ('polygon',
    (array('d', [-55.0, -55.0, -48.0, -48.0, -55.0]),
    array('d', [68.0, 71.0, 71.0, 68.0, 68.0])))

    Initializing Query with a geospatial polygon file.

    >>> aoi = str(Path('./doc/source/example_notebooks/supporting_files/simple_test_poly.gpkg').resolve())
    >>> reg_a_dates = ['2019-02-22','2019-02-28']
    >>> reg_a = Query('ATL06', aoi, reg_a_dates)
    >>> print(reg_a)
    Product ATL06 v005
    ('polygon', (array('d', [-55.0, -55.0, -48.0, -48.0, -55.0]), array('d', [68.0, 71.0, 71.0, 68.0, 68.0])))
    Date range ['2019-02-22', '2019-02-28']

    See Also
    --------
    GenQuery
    """

    # ----------------------------------------------------------------------
    # Constructors

    def __init__(
        self,
        product=None,
        spatial_extent=None,
        date_range=None,
        start_time=None,
        end_time=None,
        version=None,
        cycles=None,
        tracks=None,
        files=None,  # NOTE: if you end up implemeting this feature here, use a better variable name than "files"
    ):
<<<<<<< HEAD
        # warnings.filterwarnings("always")
        # warnings.warn("Please note: as of 2020-05-05,
        # a major reorganization of the core icepyx.query code
        # may result in errors produced by now depricated functions.
        # Please see our documentation pages or example notebooks for updates.")
=======
>>>>>>> ff7b5f65

        # Check necessary combination of input has been specified
        if (
            (product is None or spatial_extent is None)
            or (
                (date_range is None and cycles is None and tracks is None)
                and int(product[-2:]) <= 13
            )
            and files is None
        ):
            raise ValueError(
                "Please provide the required inputs. Use help([function]) to view the function's documentation"
            )

        if files is not None:
            self._source = "files"
            # self.file_vars = Variables(self._source)
        else:
            self._source = "order"
            # self.order_vars = Variables(self._source)
        # self.variables = Variables(self._source)

        self._prod = is2ref._validate_product(product)

        super().__init__(spatial_extent, date_range, start_time, end_time)

        self._version = val.prod_version(self.latest_version(), version)

        # build list of available CMR parameters if reducing by cycle or RGT
        # or a list of explicitly named files (full or partial names)
        # DevGoal: add file name search to optional queries
        if cycles or tracks:
            # get lists of available ICESat-2 cycles and tracks
            self._cycles = val.cycles(cycles)
            self._tracks = val.tracks(tracks)
            # create list of CMR parameters for granule name
            self._readable_granule_name = apifmt._fmt_readable_granules(
                self._prod, cycles=self.cycles, tracks=self.tracks
            )

    # ----------------------------------------------------------------------
    # Properties

    def __str__(self):
        str = "Product {2} v{3}\n{0}\nDate range {1}".format(
            self.spatial_extent, self.dates, self.product, self.product_version
        )
        return str

    @property
    def dataset(self):
        """
        Legacy property included to provide depracation warning.

        See Also
        --------
        product
        """
        warnings.filterwarnings("always")
        warnings.warn(
            "In line with most common usage, 'dataset' has been replaced by 'product'.",
            DeprecationWarning,
        )

    @property
    def product(self):
        """
        Return the short name product ID string associated with the query object.

        Examples
        --------
        >>> reg_a = ipx.Query('ATL06',[-55, 68, -48, 71],['2019-02-20','2019-02-28'])
        >>> reg_a.product
        'ATL06'
        """
        return self._prod

    @property
    def product_version(self):
        """
        Return the product version of the data object.

        Examples
        --------
        >>> reg_a = ipx.Query('ATL06',[-55, 68, -48, 71],['2019-02-20','2019-02-28'])
        >>> reg_a.product_version
        '005'

        >>> reg_a = ipx.Query('ATL06',[-55, 68, -48, 71],['2019-02-20','2019-02-28'], version='1')
        >>> reg_a.product_version
        '001'
        """
        return self._version

    @property
    def spatial(self):
<<<<<<< HEAD
        return self._sp_extent

    @property
    def temporal(self):
        return self._temporal
=======
        """
        Return the Spatial object containing spatial extent information for the query object.

        See Also
        --------
        icepyx.core.Spatial

        Examples
        --------
        >>> reg_a = Query('ATL06',[-55, 68, -48, 71],['2019-02-20','2019-02-28'])
        >>> print(reg_a.spatial)
        Extent type: bounding_box
        Coordinates: [-55.0, 68.0, -48.0, 71.0]

        >>> reg_a_poly = [(-55, 68), (-55, 71), (-48, 71), (-48, 68), (-55, 68)]
        >>> reg_a_dates = ['2019-02-20','2019-02-28']
        >>> reg_a = ipx.Query('ATL06', reg_a_poly, reg_a_dates)
        >>> print(reg_a.spatial)
        Extent type: polygon
        Coordinates: POLYGON ((-55 68, -55 71, -48 71, -48 68, -55 68))


        >>> aoi = str(Path('./doc/source/example_notebooks/supporting_files/simple_test_poly.gpkg').resolve())
        >>> reg_a_dates = ['2019-02-22','2019-02-28']
        >>> reg_a = ipx.Query('ATL06', aoi, reg_a_dates)
        >>> print(reg_a.spatial) # doctest: +SKIP
        Extent type: polygon
        Source file: ./doc/source/example_notebooks/supporting_files/simple_test_poly.gpkg
        Coordinates: POLYGON ((-55 68, -55 71, -48 71, -48 68, -55 68))


        """
        return self._sp_extent
>>>>>>> ff7b5f65

    @property
    def spatial_extent(self):
        """
        Return an array showing the spatial extent of the query object.
        Spatial extent is returned as an input type (which depends on how
        you initially entered your spatial data) followed by the geometry data.
        Bounding box data is [lower-left-longitude, lower-left-latitute, upper-right-longitude, upper-right-latitude].
        Polygon data is [[array of longitudes],[array of corresponding latitudes]].

        Examples
        --------

        # Note: coordinates returned as float, not int
        >>> reg_a = Query('ATL06',[-55, 68, -48, 71],['2019-02-20','2019-02-28'])
        >>> reg_a.spatial_extent
        ('bounding box', [-55.0, 68.0, -48.0, 71.0])

        >>> reg_a = Query('ATL06',[(-55, 68), (-55, 71), (-48, 71), (-48, 68), (-55, 68)],['2019-02-20','2019-02-28'])
        >>> reg_a.spatial_extent
        ('polygon', (array('d', [-55.0, -55.0, -48.0, -48.0, -55.0]), array('d', [68.0, 71.0, 71.0, 68.0, 68.0])))

        # NOTE Is this where we wanted to put the file-based test/example?
        # The test file path is: examples/supporting_files/simple_test_poly.gpkg

        """

        if self._sp_extent.extent_type == "bounding_box":
<<<<<<< HEAD
            return "bounding box", self._sp_extent.spatial_extent
=======
            return ("bounding box", self._sp_extent.spatial_extent)
>>>>>>> ff7b5f65
        elif self._sp_extent.extent_type == "polygon":
            # return ['polygon', self._spat_extent]
            # Note: self._sp_extent._spat_extent is a shapely geometry object
            return ("polygon", self._sp_extent.spatial_extent.exterior.coords.xy)
        else:
            return ("unknown spatial type", None)


    @property
    def dates(self):
        """
        Return an array showing the date range of the query object.
        Dates are returned as an array containing the start and end datetime objects, inclusive, in that order.

        Examples
        --------
        >>> reg_a = ipx.Query('ATL06',[-55, 68, -48, 71],['2019-02-20','2019-02-28'])
        >>> reg_a.dates
        ['2019-02-20', '2019-02-28']
        """
        if not hasattr(self, "_temporal"):
            return ["No temporal parameters set"]
        else:
            return [
                self._temporal.start.strftime("%Y-%m-%d"),
                self._temporal.end.strftime("%Y-%m-%d"),
            ]  # could also use self._start.date()

    @property
    def start_time(self):
        """
        Return the start time specified for the start date.

        Examples
        --------
        >>> reg_a = ipx.Query('ATL06',[-55, 68, -48, 71],['2019-02-20','2019-02-28'])
        >>> reg_a.start_time
        '00:00:00'

        >>> reg_a = ipx.Query('ATL06',[-55, 68, -48, 71],['2019-02-20','2019-02-28'], start_time='12:30:30')
        >>> reg_a.start_time
        '12:30:30'
        """
        if not hasattr(self, "_temporal"):
            return ["No temporal parameters set"]
        else:
            return self._temporal.start.strftime("%H:%M:%S")

    @property
    def end_time(self):
        """
        Return the end time specified for the end date.

        Examples
        --------
        >>> reg_a = ipx.Query('ATL06',[-55, 68, -48, 71],['2019-02-20','2019-02-28'])
        >>> reg_a.end_time
        '23:59:59'

        >>> reg_a = ipx.Query('ATL06',[-55, 68, -48, 71],['2019-02-20','2019-02-28'], end_time='10:20:20')
        >>> reg_a.end_time
        '10:20:20'
        """
        if not hasattr(self, "_temporal"):
            return ["No temporal parameters set"]
        else:
            return self._temporal.end.strftime("%H:%M:%S")

    @property
    def cycles(self):
        """
        Return the unique ICESat-2 orbital cycle.

        Examples
        --------
        >>> reg_a = ipx.Query('ATL06',[-55, 68, -48, 71],['2019-02-20','2019-02-28'])
        >>> reg_a.cycles
        ['No orbital parameters set']

        >>> reg_a = ipx.Query('ATL06',[-55, 68, -48, 71], cycles=['03','04'], tracks=['0849','0902'])
        >>> reg_a.cycles
        ['03', '04']
        """
        if not hasattr(self, "_cycles"):
            return ["No orbital parameters set"]
        else:
            return sorted(set(self._cycles))

    @property
    def tracks(self):
        """
        Return the unique ICESat-2 Reference Ground Tracks

        Examples
        --------
        >>> reg_a = ipx.Query('ATL06',[-55, 68, -48, 71],['2019-02-20','2019-02-28'])
        >>> reg_a.tracks
        ['No orbital parameters set']

        >>> reg_a = ipx.Query('ATL06',[-55, 68, -48, 71], cycles=['03','04'], tracks=['0849','0902'])
        >>> reg_a.tracks
        ['0849', '0902']
        """
        if not hasattr(self, "_tracks"):
            return ["No orbital parameters set"]
        else:
            return sorted(set(self._tracks))

    @property
    def CMRparams(self):
        """
        Display the CMR key:value pairs that will be submitted. It generates the dictionary if it does not already exist.

        Examples
        --------
        >>> reg_a = ipx.Query('ATL06',[-55, 68, -48, 71],['2019-02-20','2019-02-28'])
        >>> reg_a.CMRparams
        {'short_name': 'ATL06',
        'version': '005',
        'temporal': '2019-02-20T00:00:00Z,2019-02-28T23:59:59Z',
        'bounding_box': '-55.0,68.0,-48.0,71.0'}
        """

        if not hasattr(self, "_CMRparams"):
            self._CMRparams = apifmt.Parameters("CMR")
        # print(self._CMRparams)
        # print(self._CMRparams.fmted_keys)

        # dictionary of optional CMR parameters
        kwargs = {}
        # temporal CMR parameters
        if hasattr(self, "_temporal"):
            kwargs["start"] = self._temporal.start
            kwargs["end"] = self._temporal.end
        # granule name CMR parameters (orbital or file name)
        # DevGoal: add to file name search to optional queries
        if hasattr(self, "_readable_granule_name"):
            kwargs["options[readable_granule_name][pattern]"] = "true"
            kwargs["options[spatial][or]"] = "true"
            kwargs["readable_granule_name[]"] = self._readable_granule_name

        if self._CMRparams.fmted_keys == {}:
            self._CMRparams.build_params(
                product=self.product,
                version=self._version,
                extent_type=self._sp_extent.extent_type,
                spatial_extent=self._sp_extent.spatial_extent,
                **kwargs,
            )

        return self._CMRparams.fmted_keys

    @property
    def reqparams(self):
        """
        Display the required key:value pairs that will be submitted. It generates the dictionary if it does not already exist.

        Examples
        --------
        >>> reg_a = ipx.Query('ATL06',[-55, 68, -48, 71],['2019-02-20','2019-02-28'])
        >>> reg_a.reqparams
        {'page_size': 2000}

        >>> reg_a = ipx.Query('ATL06',[-55, 68, -48, 71],['2019-02-20','2019-02-28']) # doctest: +SKIP
        >>> reg_a.earthdata_login(user_id,user_email) # doctest: +SKIP
        Earthdata Login password:  ········
        >>> reg_a.order_granules() # doctest: +SKIP
        >>> reg_a.reqparams # doctest: +SKIP
        {'page_size': 2000, 'page_num': 1, 'request_mode': 'async', 'include_meta': 'Y', 'client_string': 'icepyx'}
        """

        if not hasattr(self, "_reqparams"):
            self._reqparams = apifmt.Parameters("required", reqtype="search")
            self._reqparams.build_params()

        return self._reqparams.fmted_keys

    # @property
    # DevQuestion: if I make this a property, I get a "dict" object is not callable when I try to give input kwargs... what approach should I be taking?
    def subsetparams(self, **kwargs):
        """
        Display the subsetting key:value pairs that will be submitted. It generates the dictionary if it does not already exist
        and returns an empty dictionary if subsetting is set to False during ordering.

        Parameters
        ----------
        **kwargs : key-value pairs
            Additional parameters to be passed to the subsetter.
            By default temporal and spatial subset keys are passed.
            Acceptable key values are ['format','projection','projection_parameters','Coverage'].
            At this time (2020-05), only variable ('Coverage') parameters will be automatically formatted.

        See Also
        --------
        order_granules

        Examples
        --------
        >>> reg_a = ipx.Query('ATL06',[-55, 68, -48, 71],['2019-02-20','2019-02-28'])
        >>> reg_a.subsetparams()
        {'time': '2019-02-20T00:00:00,2019-02-28T23:59:59',
        'bbox': '-55.0,68.0,-48.0,71.0'}
        """
        if not hasattr(self, "_subsetparams"):
            self._subsetparams = apifmt.Parameters("subset")

        # temporal subsetting parameters
        if hasattr(self, "temporal"):
            kwargs["start"] = self._temporal.start
            kwargs["end"] = self._temporal.end

        if self._subsetparams == None and not kwargs:
            return {}
        else:
            if self._subsetparams == None:
                self._subsetparams = apifmt.Parameters("subset")
            if self._sp_extent.extent_file is not None:
                self._subsetparams.build_params(
                    geom_filepath=self._sp_extent.extent_file,
                    extent_type=self._sp_extent.extent_type,
                    spatial_extent=self._sp_extent.spatial_extent,
                    **kwargs,
                )
            else:
                self._subsetparams.build_params(
                    extent_type=self._sp_extent.extent_type,
                    spatial_extent=self._sp_extent.spatial_extent,
                    **kwargs,
                )

            return self._subsetparams.fmted_keys

    # DevGoal: add to tests
    # DevGoal: add statements to the following vars properties to let the user know if they've got a mismatched source and vars type
    @property
    def order_vars(self):
        """
        Return the order variables object.
        This instance is generated when data is ordered from the NSIDC.

        See Also
        --------
        variables.Variables

        Examples
        --------
        >>> reg_a = ipx.Query('ATL06',[-55, 68, -48, 71],['2019-02-20','2019-02-28']) # doctest: +SKIP
        >>> reg_a.earthdata_login(user_id,user_email) # doctest: +SKIP
        Earthdata Login password:  ········
        >>> reg_a.order_vars # doctest: +SKIP
        <icepyx.core.variables.Variables at [location]>
        """

        if not hasattr(self, "_order_vars"):
            if self._source == "order":
                # DevGoal: check for active session here
                if hasattr(self, "_cust_options"):
                    self._order_vars = Variables(
                        self._source,
                        session=self._session,
                        product=self.product,
                        avail=self._cust_options["variables"],
                    )
                else:
                    self._order_vars = Variables(
                        self._source,
                        session=self._session,
                        product=self.product,
                        version=self._version,
                    )

        # I think this is where property setters come in, and one should be used here? Right now order_vars.avail is only filled in
        # if _cust_options exists when the class is initialized, but not if _cust_options is filled in prior to another call to order_vars
        # if self._order_vars.avail == None and hasattr(self, '_cust_options'):
        #     print('got into the loop')
        #     self._order_vars.avail = self._cust_options['variables']

        return self._order_vars

    @property
    def file_vars(self):
        """
        Return the file variables object.
        This instance is generated when files are used to create the data object (not yet implemented).

        See Also
        --------
        variables.Variables

        Examples
        --------
        >>> reg_a = ipx.Query('ATL06',[-55, 68, -48, 71],['2019-02-20','2019-02-28']) # doctest: +SKIP
        >>> reg_a.earthdata_login(user_id,user_email) # doctest: +SKIP
        Earthdata Login password:  ········
        >>> reg_a.file_vars # doctest: +SKIP
        <icepyx.core.variables.Variables at [location]>
        """

        if not hasattr(self, "_file_vars"):
            if self._source == "file":
                self._file_vars = Variables(self._source, product=self.product)

        return self._file_vars

    @property
    def granules(self):
        """
        Return the granules object, which provides the underlying funtionality for searching, ordering,
        and downloading granules for the specified product. Users are encouraged to use the built in wrappers
        rather than trying to access the granules object themselves.

        See Also
        --------
        avail_granules
        order_granules
        download_granules
        granules.Granules

        Examples
        --------
        >>> reg_a = ipx.Query('ATL06',[-55, 68, -48, 71],['2019-02-20','2019-02-28']) # doctest: +SKIP
        >>> reg_a.granules # doctest: +SKIP
        <icepyx.core.granules.Granules at [location]>
        """

        if not hasattr(self, "_granules"):
            self._granules = Granules()
        elif self._granules == None:
            self._granules = Granules()

        return self._granules

    # ----------------------------------------------------------------------
    # Methods - Get and display neatly information at the product level

    def product_summary_info(self):
        """
        Display a summary of selected metadata for the specified version of the product
        of interest (the collection).

        Examples
        --------
        >>> reg_a = ipx.Query('ATL06',[-55, 68, -48, 71],['2019-02-20','2019-02-28'], version='005')
        >>> reg_a.product_summary_info()
        title :  ATLAS/ICESat-2 L3A Land Ice Height V005
        short_name :  ATL06
        version_id :  005
        time_start :  2018-10-14T00:00:00.000Z
        coordinate_system :  CARTESIAN
        summary :  This data set (ATL06) provides geolocated, land-ice surface heights (above the WGS 84 ellipsoid, ITRF2014 reference frame), plus ancillary parameters that can be used to interpret and assess the quality of the height estimates. The data were acquired by the Advanced Topographic Laser Altimeter System (ATLAS) instrument on board the Ice, Cloud and land Elevation Satellite-2 (ICESat-2) observatory.
        orbit_parameters :  {'swath_width': '36.0', 'period': '96.8', 'inclination_angle': '92.0', 'number_of_orbits': '0.071428571', 'start_circular_latitude': '0.0'}
        """
        if not hasattr(self, "_about_product"):
            self._about_product = is2ref.about_product(self._prod)
        summ_keys = [
            "title",
            "short_name",
            "version_id",
            "time_start",
            "coordinate_system",
            "summary",
            "orbit_parameters",
        ]
        for key in summ_keys:
            print(key, ": ", self._about_product["feed"]["entry"][-1][key])

    def product_all_info(self):
        """
        Display all metadata about the product of interest (the collection).

        Examples
        --------
        >>> reg_a = ipx.Query('ATL06',[-55, 68, -48, 71],['2019-02-20','2019-02-28']) # doctest: +SKIP
        >>> reg_a.product_all_info() # doctest: +SKIP
        {very long prettily-formatted dictionary output}

        """
        if not hasattr(self, "_about_product"):
            self._about_product = is2ref.about_product(self._prod)
        pprint.pprint(self._about_product)

    def latest_version(self):
        """
        Determine the most recent version available for the given product.

        Examples
        --------
        >>> reg_a = ipx.Query('ATL06',[-55, 68, -48, 71],['2019-02-20','2019-02-28'])
        >>> reg_a.latest_version()
        '005'
        """
        if not hasattr(self, "_about_product"):
            self._about_product = is2ref.about_product(self._prod)
        return max(
            [entry["version_id"] for entry in self._about_product["feed"]["entry"]]
        )

    def show_custom_options(self, dictview=False):
        """
        Display customization/subsetting options available for this product.

        Parameters
        ----------
        dictview : boolean, default False
            Show the variable portion of the custom options list as a dictionary with key:value
            pairs representing variable:paths-to-variable rather than as a long list of full
            variable paths.

        Examples
        --------
        >>> reg_a = ipx.Query('ATL06',[-55, 68, -48, 71],['2019-02-20','2019-02-28']) # doctest: +SKIP
        >>> reg_a.earthdata_login(user_id,user_email) # doctest: +SKIP
        Earthdata Login password:  ········
        >>> reg_a.show_custom_options(dictview=True) # doctest: +SKIP
        Subsetting options
        [{'id': 'ICESAT2',
        'maxGransAsyncRequest': '2000',
        'maxGransSyncRequest': '100',
        'spatialSubsetting': 'true',
        'spatialSubsettingShapefile': 'true',
        'temporalSubsetting': 'true',
        'type': 'both'}]
        Data File Formats (Reformatting Options)
        ['TABULAR_ASCII', 'NetCDF4-CF', 'Shapefile', 'NetCDF-3']
        Reprojection Options
        []
        Data File (Reformatting) Options Supporting Reprojection
        ['TABULAR_ASCII', 'NetCDF4-CF', 'Shapefile', 'NetCDF-3', 'No reformatting']
        Data File (Reformatting) Options NOT Supporting Reprojection
        []
        Data Variables (also Subsettable)
        ['ancillary_data/atlas_sdp_gps_epoch',
        'ancillary_data/control',
        'ancillary_data/data_end_utc',
        .
        .
        .
        'quality_assessment/gt3r/signal_selection_source_fraction_3']
        """
        headers = [
            "Subsetting options",
            "Data File Formats (Reformatting Options)",
            "Reprojection Options",
            "Data File (Reformatting) Options Supporting Reprojection",
            "Data File (Reformatting) Options NOT Supporting Reprojection",
            "Data Variables (also Subsettable)",
        ]
        keys = [
            "options",
            "fileformats",
            "reprojectionONLY",
            "formatreproj",
            "noproj",
            "variables",
        ]

        try:
            all(key in self._cust_options.keys() for key in keys)
        except AttributeError or KeyError:
            self._cust_options = is2ref._get_custom_options(
                self._session, self.product, self._version
            )

        for h, k in zip(headers, keys):
            print(h)
            if k == "variables" and dictview:
                vgrp, paths = Variables.parse_var_list(self._cust_options[k])
                pprint.pprint(vgrp)
            else:
                pprint.pprint(self._cust_options[k])

    # ----------------------------------------------------------------------
    # Methods - Login and Granules (NSIDC-API)

    def earthdata_login(self, uid, email, s3token=False):
        """
        Log in to NSIDC EarthData to access data. Generates the needed session and token for most
        data searches and data ordering/download.

        Parameters
        ----------
        uid : string
            Earthdata login user ID
        email : string
            Email address. NSIDC will automatically send you emails about the status of your order.
        s3token : boolean, default False
            Generate AWS s3 ICESat-2 data access credentials

        See Also
        --------
        Earthdata.Earthdata

        Examples
        --------
        >>> reg_a = ipx.Query('ATL06',[-55, 68, -48, 71],['2019-02-20','2019-02-28']) # doctest: +SKIP
        >>> reg_a.earthdata_login(user_id,user_email) # doctest: +SKIP
        Earthdata Login password:  ········
        """

        if s3token == False:
            capability_url = f"https://n5eil02u.ecs.nsidc.org/egi/capabilities/{self.product}.{self._version}.xml"
        elif s3token == True:

            def is_ec2():
                import socket

                try:
                    socket.gethostbyname("instance-data")
                    return True
                except socket.gaierror:
                    return False

            # loosely check for AWS login capability without web request
            assert (
                is_ec2() == True
            ), "You must be working from a valid AWS instance to use s3 data access"
            capability_url = "https://data.nsidc.earthdatacloud.nasa.gov/s3credentials"

        self._session = Earthdata(uid, email, capability_url).login()

        # DevNote: might make sense to do this part elsewhere in the future, but wanted to get it implemented for now
        if s3token == True:
            self._s3login_credentials = json.loads(
                self._session.get(self._session.get(capability_url).url).content
            )
        self._email = email

    # DevGoal: check to make sure the see also bits of the docstrings work properly in RTD
    def avail_granules(self, ids=False, cycles=False, tracks=False, s3urls=False):
        """
        Obtain information about the available granules for the query
        object's parameters. By default, a complete list of available granules is
        obtained and stored in the object, but only summary information is returned.
        Lists of granule IDs, cycles and RGTs can be obtained using the boolean triggers.

        Parameters
        ----------
        ids : boolean, default False
            Indicates whether the function should return a list of granule IDs.

        cycles : boolean, default False
            Indicates whether the function should return a list of orbital cycles.

        tracks : boolean, default False
            Indicates whether the function should return a list of RGTs.

        s3urls : boolean, default False
            Indicates whether the function should return a list of potential AWS s3 urls.

        Examples
        --------
        >>> reg_a = ipx.Query('ATL06',[-55, 68, -48, 71],['2019-02-20','2019-02-28'])
        >>> reg_a.avail_granules()
        {'Number of available granules': 4,
        'Average size of granules (MB)': 53.948360681525,
        'Total size of all granules (MB)': 215.7934427261}

        >>> reg_a = ipx.Query('ATL06',[-55, 68, -48, 71],['2019-02-20','2019-02-23'])
        >>> reg_a.avail_granules(ids=True)
        [['ATL06_20190221121851_08410203_005_01.h5', 'ATL06_20190222010344_08490205_005_01.h5']]
        >>> reg_a.avail_granules(cycles=True)
        [['02', '02']]
        >>> reg_a.avail_granules(tracks=True)
        [['0841', '0849']]
        """

        #         REFACTOR: add test to make sure there's a session
        if not hasattr(self, "_granules"):
            self.granules
        try:
            self.granules.avail
        except AttributeError:
            self.granules.get_avail(self.CMRparams, self.reqparams)

        if ids or cycles or tracks or s3urls:
            # list of outputs in order of ids, cycles, tracks, s3urls
            return granules.gran_IDs(
                self.granules.avail,
                ids=ids,
                cycles=cycles,
                tracks=tracks,
                s3urls=s3urls,
            )
        else:
            return granules.info(self.granules.avail)

    # DevGoal: display output to indicate number of granules successfully ordered (and number of errors)
    # DevGoal: deal with subset=True for variables now, and make sure that if a variable subset
    # Coverage kwarg is input it's successfully passed through all other functions even if this is the only one run.
    def order_granules(self, verbose=False, subset=True, email=False, **kwargs):
        """
        Place an order for the available granules for the query object.

        Parameters
        ----------
        verbose : boolean, default False
            Print out all feedback available from the order process.
            Progress information is automatically printed regardless of the value of verbose.
        subset : boolean, default True
            Apply subsetting to the data order from the NSIDC, returning only data that meets the
            subset parameters. Spatial and temporal subsetting based on the input parameters happens
            by default when subset=True, but additional subsetting options are available.
            Spatial subsetting returns all data that are within the area of interest (but not complete
            granules. This eliminates false-positive granules returned by the metadata-level search)
        email: boolean, default False
            Have NSIDC auto-send order status email updates to indicate order status as pending/completed.
        **kwargs : key-value pairs
            Additional parameters to be passed to the subsetter.
            By default temporal and spatial subset keys are passed.
            Acceptable key values are ['format','projection','projection_parameters','Coverage'].
            The variable 'Coverage' list should be constructed using the `order_vars.wanted` attribute of the object.
            At this time (2020-05), only variable ('Coverage') parameters will be automatically formatted.

        See Also
        --------
        granules.place_order

        Examples
        --------
        >>> reg_a = ipx.Query('ATL06',[-55, 68, -48, 71],['2019-02-20','2019-02-28']) # doctest: +SKIP
        >>> reg_a.earthdata_login(user_id,user_email) # doctest: +SKIP
        Earthdata Login password:  ········
        >>> reg_a.order_granules() # doctest: +SKIP
        order ID: [###############]
        [order status output]
        error messages:
        [if any were returned from the NSIDC subsetter, e.g. No data found that matched subset constraints.]
        .
        .
        .
        Retry request status is: complete
        """

        if not hasattr(self, "reqparams"):
            self.reqparams

        if self._reqparams._reqtype == "search":
            self._reqparams._reqtype = "download"

        if "email" in self._reqparams.fmted_keys.keys() or email == False:
            self._reqparams.build_params(**self._reqparams.fmted_keys)
        else:
            self._reqparams.build_params(
                **self._reqparams.fmted_keys, email=self._email
            )

        if subset is False:
            self._subsetparams = None
        elif (
            subset == True
            and hasattr(self, "_subsetparams")
            and self._subsetparams == None
        ):
            del self._subsetparams

        # REFACTOR: add checks here to see if the granules object has been created,
        # and also if it already has a list of avail granules (if not, need to create one and add session)
        if not hasattr(self, "_granules"):
            self.granules
            
        self._granules.place_order(
            self.CMRparams,
            self.reqparams,
            self.subsetparams(**kwargs),
            verbose,
            subset,
            session=self._session,
            geom_filepath=self._sp_extent.extent_file,
        )

        # Place multiple orders, one per granule, if readable_granule_name is used.
        if "readable_granule_name[]" in self.CMRparams.keys():
            gran_name_list = self.CMRparams["readable_granule_name[]"]
            tempCMRparams = self.CMRparams
            if len(gran_name_list) > 1:
                print(
                    "NSIDC only allows ordering of one granule by name at a time; your orders will be placed accordingly."
                )
            for gran in gran_name_list:
                tempCMRparams.update({"readable_granule_name[]": gran})
                self._granules.place_order(
                    tempCMRparams,
                    self.reqparams,
                    self.subsetparams(**kwargs),
                    verbose,
                    subset,
                    session=self._session,
<<<<<<< HEAD
                    geom_filepath=self._sp_extent.extent_file,
=======
                    geom_filepath=self._spatial._geom_file,
>>>>>>> ff7b5f65
                )

        else:
            self._granules.place_order(
                self.CMRparams,
                self.reqparams,
                self.subsetparams(**kwargs),
                verbose,
                subset,
                session=self._session,
<<<<<<< HEAD
                geom_filepath=self._sp_extent.extent_file,
=======
                geom_filepath=self._spatial._geom_file,
>>>>>>> ff7b5f65
            )

    # DevGoal: put back in the kwargs here so that people can just call download granules with subset=False!
    def download_granules(
        self, path, verbose=False, subset=True, restart=False, **kwargs
    ):  # , extract=False):
        """
        Downloads the data ordered using order_granules.

        Parameters
        ----------
        path : string
            String with complete path to desired download location.
        verbose : boolean, default False
            Print out all feedback available from the order process.
            Progress information is automatically printed regardless of the value of verbose.
        subset : boolean, default True
            Apply subsetting to the data order from the NSIDC, returning only data that meets the
            subset parameters. Spatial and temporal subsetting based on the input parameters happens
            by default when subset=True, but additional subsetting options are available.
            Spatial subsetting returns all data that are within the area of interest (but not complete
            granules. This eliminates false-positive granules returned by the metadata-level search)
        restart : boolean, default false
            If previous download was terminated unexpectedly. Run again with restart set to True to continue.
        **kwargs : key-value pairs
            Additional parameters to be passed to the subsetter.
            By default temporal and spatial subset keys are passed.
            Acceptable key values are ['format','projection','projection_parameters','Coverage'].
            The variable 'Coverage' list should be constructed using the `order_vars.wanted` attribute of the object.
            At this time (2020-05), only variable ('Coverage') parameters will be automatically formatted.

        See Also
        --------
        granules.download
        """
        """
        extract : boolean, default False
            Unzip the downloaded granules.

        Examples
        --------
        >>> reg_a = ipx.Query('ATL06',[-55, 68, -48, 71],['2019-02-20','2019-02-28']) # doctest: +SKIP
        >>> reg_a.earthdata_login(user_id,user_email) # doctest: +SKIP
        Earthdata Login password:  ········
        >>> reg_a.download_granules('/path/to/download/folder') # doctest: +SKIP
        Beginning download of zipped output...
        Data request [##########] of x order(s) is complete.
        """

        # if not os.path.exists(path):
        #     os.mkdir(path)
        # os.chdir(path)

        if not hasattr(self, "_granules"):
            self.granules

        if restart == True:
            pass
        else:
            if (
                not hasattr(self._granules, "orderIDs")
                or len(self._granules.orderIDs) == 0
            ):
                self.order_granules(verbose=verbose, subset=subset, **kwargs)

        self._granules.download(verbose, path, session=self._session, restart=restart)

    # DevGoal: add testing? What do we test, and how, given this is a visualization.
    # DevGoal(long term): modify this to accept additional inputs, etc.
    # DevGoal: move this to it's own module for visualizing, etc.
    # DevGoal: see Amy's data access notebook for a zoomed in map - implement here?
    def visualize_spatial_extent(
        self,
    ):  # additional args, basemap, zoom level, cmap, export
        """
        Creates a map displaying the input spatial extent

        Examples
        --------
        >>> reg_a = ipx.Query('ATL06','path/spatialfile.shp',['2019-02-22','2019-02-28']) # doctest: +SKIP
        >>> reg_a.visualize_spatial_extent # doctest: +SKIP
        [visual map output]
        """
<<<<<<< HEAD
        gdf = geospatial.geodataframe(self._sp_extent.extent_type, self._sp_extent.spatial_extent)
=======
        gdf = spat.geodataframe(
            self._sp_extent.extent_type, self._sp_extent.spatial_extent
        )
>>>>>>> ff7b5f65

        try:
            from shapely.geometry import Polygon
            import geoviews as gv

            gv.extension("bokeh")

            line_geoms = Polygon(gdf["geometry"][0]).boundary
            bbox_poly = gv.Path(line_geoms).opts(color="red", line_color="red")
            tile = gv.tile_sources.EsriImagery.opts(width=500, height=500)
            return tile * bbox_poly

        except ImportError:
            world = gpd.read_file(gpd.datasets.get_path("naturalearth_lowres"))
            f, ax = plt.subplots(1, figsize=(12, 6))
            world.plot(ax=ax, facecolor="lightgray", edgecolor="gray")
            gdf.plot(ax=ax, color="#FF8C00", alpha=0.7)
            plt.show()

    def visualize_elevation(self):
        """
        Visualize elevation requested from OpenAltimetry API using datashader based on cycles
        https://holoviz.org/tutorial/Large_Data.html

        Returns
        -------
        map_cycle, map_rgt + lineplot_rgt : Holoviews objects
            Holoviews data visualization elements
        """
        viz = Visualize(self)
        cycle_map, rgt_map = viz.viz_elevation()

        return cycle_map, rgt_map<|MERGE_RESOLUTION|>--- conflicted
+++ resolved
@@ -12,22 +12,15 @@
 
 import icepyx.core.APIformatting as apifmt
 from icepyx.core.Earthdata import Earthdata
-import icepyx.core.geospatial as geospatial
 import icepyx.core.granules as granules
 from icepyx.core.granules import Granules as Granules
 import icepyx.core.is2ref as is2ref
 # QUESTION: why doesn't from granules import Granules as Granules work, since granules=icepyx.core.granules?
 # from icepyx.core.granules import Granules
-<<<<<<< HEAD
-import icepyx.core.validate_inputs as val
-import icepyx.core.validate_inputs_spatial as sp
-import icepyx.core.validate_inputs_temporal as tp
-from icepyx.core.variables import Variables as Variables
-=======
 from icepyx.core.variables import Variables as Variables
 import icepyx.core.validate_inputs as val
 import icepyx.core.spatial as spat
->>>>>>> ff7b5f65
+import icepyx.core.temporal as tp
 from icepyx.core.visualization import Visualize
 
 
@@ -59,18 +52,12 @@
         The required date format is 'YYYY-MM-DD' strings, where
         YYYY = 4 digit year, MM = 2 digit month, DD = 2 digit day.
         Currently, a list of specific dates (rather than a range) is not accepted.
-<<<<<<< HEAD
-        TODO: accept date-time objects, dicts (with 'start_date' and 'end_date' keys), and DOY inputs.
-=======
-        TODO: accept date-time objects, dicts (with 'start_date' and 'end_date' keys, and DOY inputs).
->>>>>>> ff7b5f65
         TODO: allow searches with a list of dates, rather than a range.
     start_time : HH:mm:ss, default 00:00:00
         Start time in UTC/Zulu (24 hour clock). If None, use default.
-        TODO: check for time in date-range date-time object, if that's used for input.
     end_time : HH:mm:ss, default 23:59:59
         End time in UTC/Zulu (24 hour clock). If None, use default.
-        TODO: check for time in date-range date-time object, if that's used for input.
+
 
     Examples
     --------
@@ -114,33 +101,16 @@
         self, spatial_extent=None, date_range=None, start_time=None, end_time=None
     ):
         # validate & init spatial extent
-<<<<<<< HEAD
-
-        self._sp_extent = sp.Spatial(spatial_extent)
-
-        # validate and init temporal constraints
-=======
-
         self._sp_extent = spat.Spatial(spatial_extent)
 
         # valiidate and init temporal constraints
         # TODO: Update this to use Temporal class when completed
->>>>>>> ff7b5f65
         if date_range:
             self._temporal = tp.Temporal(date_range, start_time, end_time)
 
     def __str__(self):
-<<<<<<< HEAD
-
         result = "Extent type: {0} \nCoordinates: {1}\nDate range: ({2}, {3})".format(
             self._sp_extent.extent_type, self._sp_extent.spatial_extent, self._temporal.start, self._temporal.end
-=======
-        str = "Extent type: {0} \nCoordinates: {1}\nDate range: ({2}, {3})".format(
-            self._sp_extent.extent_type,
-            self._sp_extent.spatial_extent,
-            self._start,
-            self._end,
->>>>>>> ff7b5f65
         )
         return result
 
@@ -233,14 +203,11 @@
         tracks=None,
         files=None,  # NOTE: if you end up implemeting this feature here, use a better variable name than "files"
     ):
-<<<<<<< HEAD
         # warnings.filterwarnings("always")
         # warnings.warn("Please note: as of 2020-05-05,
         # a major reorganization of the core icepyx.query code
         # may result in errors produced by now depricated functions.
         # Please see our documentation pages or example notebooks for updates.")
-=======
->>>>>>> ff7b5f65
 
         # Check necessary combination of input has been specified
         if (
@@ -334,16 +301,12 @@
         '001'
         """
         return self._version
-
-    @property
-    def spatial(self):
-<<<<<<< HEAD
-        return self._sp_extent
-
     @property
     def temporal(self):
         return self._temporal
-=======
+
+    @property
+    def spatial(self):
         """
         Return the Spatial object containing spatial extent information for the query object.
 
@@ -377,7 +340,6 @@
 
         """
         return self._sp_extent
->>>>>>> ff7b5f65
 
     @property
     def spatial_extent(self):
@@ -406,11 +368,7 @@
         """
 
         if self._sp_extent.extent_type == "bounding_box":
-<<<<<<< HEAD
-            return "bounding box", self._sp_extent.spatial_extent
-=======
             return ("bounding box", self._sp_extent.spatial_extent)
->>>>>>> ff7b5f65
         elif self._sp_extent.extent_type == "polygon":
             # return ['polygon', self._spat_extent]
             # Note: self._sp_extent._spat_extent is a shapely geometry object
@@ -1098,11 +1056,8 @@
                     verbose,
                     subset,
                     session=self._session,
-<<<<<<< HEAD
                     geom_filepath=self._sp_extent.extent_file,
-=======
-                    geom_filepath=self._spatial._geom_file,
->>>>>>> ff7b5f65
+
                 )
 
         else:
@@ -1113,11 +1068,7 @@
                 verbose,
                 subset,
                 session=self._session,
-<<<<<<< HEAD
                 geom_filepath=self._sp_extent.extent_file,
-=======
-                geom_filepath=self._spatial._geom_file,
->>>>>>> ff7b5f65
             )
 
     # DevGoal: put back in the kwargs here so that people can just call download granules with subset=False!
@@ -1201,13 +1152,10 @@
         >>> reg_a.visualize_spatial_extent # doctest: +SKIP
         [visual map output]
         """
-<<<<<<< HEAD
-        gdf = geospatial.geodataframe(self._sp_extent.extent_type, self._sp_extent.spatial_extent)
-=======
         gdf = spat.geodataframe(
             self._sp_extent.extent_type, self._sp_extent.spatial_extent
         )
->>>>>>> ff7b5f65
+
 
         try:
             from shapely.geometry import Polygon
