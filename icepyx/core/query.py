--- conflicted
+++ resolved
@@ -1,8 +1,5 @@
 import datetime as dt
-<<<<<<< HEAD
 from functools import cached_property
-=======
->>>>>>> 191181eb
 import pprint
 from typing import Optional, Union, cast
 
