import datetime as dt
import geopandas as gpd
import json
import matplotlib.pyplot as plt
import numpy as np
import os
from pathlib import Path
import pprint
import requests
import time
import warnings

import icepyx.core.APIformatting as apifmt
from icepyx.core.Earthdata import Earthdata
import icepyx.core.geospatial as geospatial
import icepyx.core.granules as granules
from icepyx.core.granules import Granules as Granules
import icepyx.core.is2ref as is2ref
# QUESTION: why doesn't from granules import Granules as Granules work, since granules=icepyx.core.granules?
# from icepyx.core.granules import Granules
import icepyx.core.validate_inputs as val
import icepyx.core.validate_inputs_spatial as sp
import icepyx.core.validate_inputs_temporal as tp
from icepyx.core.variables import Variables as Variables
from icepyx.core.visualization import Visualize


class GenQuery:
    """
    Base class for querying data.

    Generic components of query object that specifically handles
    spatio-temporal constraints applicable to all datasets.
    Extended by Query (ICESat-2) and Quest (other products).

    Parameters
    ----------
    spatial_extent : list of coordinates or string (i.e. file name)
        Spatial extent of interest, provided as a bounding box, list of polygon coordinates, or
        geospatial polygon file.
        Bounding box coordinates should be provided in decimal degrees as
        [lower-left-longitude, lower-left-latitute, upper-right-longitude, upper-right-latitude].
        Polygon coordinates should be provided as coordinate pairs in decimal degrees as
        [(longitude1, latitude1), (longitude2, latitude2), ... (longitude_n,latitude_n), (longitude1,latitude1)]
        or
        [longitude1, latitude1, longitude2, latitude2, ... longitude_n,latitude_n, longitude1,latitude1].
        Your list must contain at least four points, where the first and last are identical.
        Geospatial polygon files are entered as strings with the full file path and
        must contain only one polygon with the area of interest.
        Currently supported formats are: kml, shp, and gpkg
    date_range : list of 'YYYY-MM-DD' strings
        Date range of interest, provided as start and end dates, inclusive.
        The required date format is 'YYYY-MM-DD' strings, where
        YYYY = 4 digit year, MM = 2 digit month, DD = 2 digit day.
        Currently, a list of specific dates (rather than a range) is not accepted.
        TODO: accept date-time objects, dicts (with 'start_date' and 'end_date' keys), and DOY inputs.
        TODO: allow searches with a list of dates, rather than a range.
    start_time : HH:mm:ss, default 00:00:00
        Start time in UTC/Zulu (24 hour clock). If None, use default.
        TODO: check for time in date-range date-time object, if that's used for input.
    end_time : HH:mm:ss, default 23:59:59
        End time in UTC/Zulu (24 hour clock). If None, use default.
        TODO: check for time in date-range date-time object, if that's used for input.

    Examples
    --------
    Init with bounding box

    >>> reg_a_bbox = [-55, 68, -48, 71]
    >>> reg_a_dates = ['2019-02-20','2019-02-28']
    >>> reg_a = GenQuery(reg_a_bbox, reg_a_dates)
    >>> print(reg_a)
    Extent type: bounding_box
    Coordinates: [-55.0, 68.0, -48.0, 71.0]
    Date range: (2019-02-20 00:00:00, 2019-02-28 23:59:59)

    Initializing Query with a list of polygon vertex coordinate pairs.

    >>> reg_a_poly = [(-55, 68), (-55, 71), (-48, 71), (-48, 68), (-55, 68)]
    >>> reg_a_dates = ['2019-02-20','2019-02-28']
    >>> reg_a = GenQuery(reg_a_poly, reg_a_dates)
    >>> print(reg_a)
    Extent type: polygon
    Coordinates: POLYGON ((-55 68, -55 71, -48 71, -48 68, -55 68))
    Date range: (2019-02-20 00:00:00, 2019-02-28 23:59:59)

    Initializing Query with a geospatial polygon file.

    >>> aoi = str(Path('./doc/source/example_notebooks/supporting_files/simple_test_poly.gpkg').resolve())
    >>> reg_a_dates = ['2019-02-22','2019-02-28']
    >>> reg_a = GenQuery(aoi, reg_a_dates)
    >>> print(reg_a)
    Extent type: polygon
    Coordinates: POLYGON ((-55 68, -55 71, -48 71, -48 68, -55 68))
    Date range: (2019-02-22 00:00:00, 2019-02-28 23:59:59)

    See Also
    --------
    Query
    Quest
    """

    def __init__(
        self, spatial_extent=None, date_range=None, start_time=None, end_time=None
    ):
        # validate & init spatial extent

        self._sp_extent = sp.Spatial(spatial_extent)

        # validate and init temporal constraints
        if date_range:
            self._temporal = tp.Temporal(date_range, start_time, end_time)

    def __str__(self):
        result = "Extent type: {0} \nCoordinates: {1}\nDate range: ({2}, {3})".format(
            self._sp_extent.extent_type, self._sp_extent.spatial_extent, self._temporal.start, self._temporal.end
        )
        return result


# DevGoal: update docs throughout to allow for polygon spatial extent
# Note: add files to docstring once implemented
# DevNote: currently this class is not tested
class Query(GenQuery):
    """
    Query and get ICESat-2 data

    ICESat-2 Data object to query, obtain, and perform basic operations on
    available ICESat-2 data products using temporal and spatial input parameters.
    Allows the easy input and formatting of search parameters to match the
    NASA NSIDC DAAC and (development goal-not yet implemented) conversion to multiple data types.
    Expands the superclass GenQuery.

    See the doc page for GenQuery for details on temporal and spatial input parameters.

    Parameters
    ----------
    product : string
        ICESat-2 data product ID, also known as "short name" (e.g. ATL03).
        Available data products can be found at: https://nsidc.org/data/icesat-2/data-sets
    version : string, default most recent version
        Product version, given as a 3 digit string. If no version is given, the current
        version is used. Example: "004"
    cycles : string or a list of strings, default all available orbital cycles
        Product cycle, given as a 2 digit string. If no cycle is given, all available
        cycles are used. Example: "04"
    tracks : string or a list of strings, default all available reference ground tracks (RGTs)
        Product track, given as a 4 digit string. If no track is given, all available
        reference ground tracks are used. Example: "0594"
    files : string, default None
        A placeholder for future development. Not used for any purposes yet.

    Returns
    -------
    query object

    Examples
    --------
    Initializing Query with a bounding box.

    >>> reg_a_bbox = [-55, 68, -48, 71]
    >>> reg_a_dates = ['2019-02-20','2019-02-28']
    >>> reg_a = Query('ATL06', reg_a_bbox, reg_a_dates)
    >>> print(reg_a)
    Product ATL06 v005
    ('bounding box', [-55.0, 68.0, -48.0, 71.0])
    Date range ['2019-02-20', '2019-02-28']

    Initializing Query with a list of polygon vertex coordinate pairs.

    >>> reg_a_poly = [(-55, 68), (-55, 71), (-48, 71), (-48, 68), (-55, 68)]
    >>> reg_a_dates = ['2019-02-20','2019-02-28']
    >>> reg_a = Query('ATL06', reg_a_poly, reg_a_dates)
    >>> reg_a.spatial_extent
    ('polygon',
    (array('d', [-55.0, -55.0, -48.0, -48.0, -55.0]),
    array('d', [68.0, 71.0, 71.0, 68.0, 68.0])))

    Initializing Query with a geospatial polygon file.

    >>> aoi = str(Path('./doc/source/example_notebooks/supporting_files/simple_test_poly.gpkg').resolve())
    >>> reg_a_dates = ['2019-02-22','2019-02-28']
    >>> reg_a = Query('ATL06', aoi, reg_a_dates)
    >>> print(reg_a)
    Product ATL06 v005
    ('polygon', (array('d', [-55.0, -55.0, -48.0, -48.0, -55.0]), array('d', [68.0, 71.0, 71.0, 68.0, 68.0])))
    Date range ['2019-02-22', '2019-02-28']

    See Also
    --------
    GenQuery
    """

    # ----------------------------------------------------------------------
    # Constructors

    def __init__(
        self,
        product=None,
        spatial_extent=None,
        date_range=None,
        start_time=None,
        end_time=None,
        version=None,
        cycles=None,
        tracks=None,
        files=None,  # NOTE: if you end up implemeting this feature here, use a better variable name than "files"
    ):
        # warnings.filterwarnings("always")
        # warnings.warn("Please note: as of 2020-05-05,
        # a major reorganization of the core icepyx.query code
        # may result in errors produced by now depricated functions.
        # Please see our documentation pages or example notebooks for updates.")

        # Check necessary combination of input has been specified
        if (
            (product is None or spatial_extent is None)
            or (
                (date_range is None and cycles is None and tracks is None)
                and int(product[-2:]) <= 13
            )
            and files is None
        ):
            raise ValueError(
                "Please provide the required inputs. Use help([function]) to view the function's documentation"
            )

        if files is not None:
            self._source = "files"
            # self.file_vars = Variables(self._source)
        else:
            self._source = "order"
            # self.order_vars = Variables(self._source)
        # self.variables = Variables(self._source)

        self._prod = is2ref._validate_product(product)

        super().__init__(spatial_extent, date_range, start_time, end_time)

        self._version = val.prod_version(self.latest_version(), version)

        # build list of available CMR parameters if reducing by cycle or RGT
        # or a list of explicitly named files (full or partial names)
        # DevGoal: add file name search to optional queries
        if cycles or tracks:
            # get lists of available ICESat-2 cycles and tracks
            self._cycles = val.cycles(cycles)
            self._tracks = val.tracks(tracks)
            # create list of CMR parameters for granule name
            self._readable_granule_name = apifmt._fmt_readable_granules(
                self._prod, cycles=self.cycles, tracks=self.tracks
            )

    # ----------------------------------------------------------------------
    # Properties

    def __str__(self):
        str = "Product {2} v{3}\n{0}\nDate range {1}".format(
            self.spatial_extent, self.dates, self.product, self.product_version
        )
        return str

    @property
    def dataset(self):
        """
        Legacy property included to provide depracation warning.

        See Also
        --------
        product
        """
        warnings.filterwarnings("always")
        warnings.warn(
            "In line with most common usage, 'dataset' has been replaced by 'product'.",
            DeprecationWarning,
        )

    @property
    def product(self):
        """
        Return the short name product ID string associated with the query object.

        Examples
        --------
        >>> reg_a = ipx.Query('ATL06',[-55, 68, -48, 71],['2019-02-20','2019-02-28'])
        >>> reg_a.product
        'ATL06'
        """
        return self._prod

    @property
    def product_version(self):
        """
        Return the product version of the data object.

        Examples
        --------
        >>> reg_a = ipx.Query('ATL06',[-55, 68, -48, 71],['2019-02-20','2019-02-28'])
        >>> reg_a.product_version
        '005'

        >>> reg_a = ipx.Query('ATL06',[-55, 68, -48, 71],['2019-02-20','2019-02-28'], version='1')
        >>> reg_a.product_version
        '001'
        """
        return self._version

    @property
    def spatial(self):
        return self._sp_extent

    @property
    def temporal(self):
        return self._temporal

    @property
    def spatial_extent(self):
        """
        Return an array showing the spatial extent of the query object.
        Spatial extent is returned as an input type (which depends on how
        you initially entered your spatial data) followed by the geometry data.
        Bounding box data is [lower-left-longitude, lower-left-latitute, upper-right-longitude, upper-right-latitude].
        Polygon data is [[array of longitudes],[array of corresponding latitudes]].

        Examples
        --------

        # Note: coordinates returned as float, not int
        >>> reg_a = Query('ATL06',[-55, 68, -48, 71],['2019-02-20','2019-02-28'])
        >>> reg_a.spatial_extent
        ('bounding box', [-55.0, 68.0, -48.0, 71.0])

        >>> reg_a = Query('ATL06',[(-55, 68), (-55, 71), (-48, 71), (-48, 68), (-55, 68)],['2019-02-20','2019-02-28'])
        >>> reg_a.spatial_extent
        ('polygon', (array('d', [-55.0, -55.0, -48.0, -48.0, -55.0]), array('d', [68.0, 71.0, 71.0, 68.0, 68.0])))

        # NOTE Is this where we wanted to put the file-based test/example?
        # The test file path is: examples/supporting_files/simple_test_poly.gpkg

        """

        if self._sp_extent.extent_type == "bounding_box":
            return "bounding box", self._sp_extent.spatial_extent
        elif self._sp_extent.extent_type == "polygon":
            # return ['polygon', self._spat_extent]
            # Note: self._sp_extent._spat_extent is a shapely geometry object
            return ("polygon", self._sp_extent.spatial_extent.exterior.coords.xy)
        else:
            return ("unknown spatial type", None)

    @property
    def dates(self):
        """
        Return an array showing the date range of the query object.
        Dates are returned as an array containing the start and end datetime objects, inclusive, in that order.

        Examples
        --------
        >>> reg_a = ipx.Query('ATL06',[-55, 68, -48, 71],['2019-02-20','2019-02-28'])
        >>> reg_a.dates
        ['2019-02-20', '2019-02-28']
        """
        if not hasattr(self, "_temporal"):
            return ["No temporal parameters set"]
        else:
            return [
                self._temporal.start.strftime("%Y-%m-%d"),
                self._temporal.end.strftime("%Y-%m-%d"),
            ]  # could also use self._start.date()

    @property
    def start_time(self):
        """
        Return the start time specified for the start date.

        Examples
        --------
        >>> reg_a = ipx.Query('ATL06',[-55, 68, -48, 71],['2019-02-20','2019-02-28'])
        >>> reg_a.start_time
        '00:00:00'

        >>> reg_a = ipx.Query('ATL06',[-55, 68, -48, 71],['2019-02-20','2019-02-28'], start_time='12:30:30')
        >>> reg_a.start_time
        '12:30:30'
        """
        if not hasattr(self, "_temporal"):
            return ["No temporal parameters set"]
        else:
            return self._temporal.start.strftime("%H:%M:%S")

    @property
    def end_time(self):
        """
        Return the end time specified for the end date.

        Examples
        --------
        >>> reg_a = ipx.Query('ATL06',[-55, 68, -48, 71],['2019-02-20','2019-02-28'])
        >>> reg_a.end_time
        '23:59:59'

        >>> reg_a = ipx.Query('ATL06',[-55, 68, -48, 71],['2019-02-20','2019-02-28'], end_time='10:20:20')
        >>> reg_a.end_time
        '10:20:20'
        """
        if not hasattr(self, "_temporal"):
            return ["No temporal parameters set"]
        else:
            return self._temporal.end.strftime("%H:%M:%S")

    @property
    def cycles(self):
        """
        Return the unique ICESat-2 orbital cycle.

        Examples
        --------
        >>> reg_a = ipx.Query('ATL06',[-55, 68, -48, 71],['2019-02-20','2019-02-28'])
        >>> reg_a.cycles
        ['No orbital parameters set']

        >>> reg_a = ipx.Query('ATL06',[-55, 68, -48, 71], cycles=['03','04'], tracks=['0849','0902'])
        >>> reg_a.cycles
        ['03', '04']
        """
        if not hasattr(self, "_cycles"):
            return ["No orbital parameters set"]
        else:
            return sorted(set(self._cycles))

    @property
    def tracks(self):
        """
        Return the unique ICESat-2 Reference Ground Tracks

        Examples
        --------
        >>> reg_a = ipx.Query('ATL06',[-55, 68, -48, 71],['2019-02-20','2019-02-28'])
        >>> reg_a.tracks
        ['No orbital parameters set']

        >>> reg_a = ipx.Query('ATL06',[-55, 68, -48, 71], cycles=['03','04'], tracks=['0849','0902'])
        >>> reg_a.tracks
        ['0849', '0902']
        """
        if not hasattr(self, "_tracks"):
            return ["No orbital parameters set"]
        else:
            return sorted(set(self._tracks))

    @property
    def CMRparams(self):
        """
        Display the CMR key:value pairs that will be submitted. It generates the dictionary if it does not already exist.

        Examples
        --------
        >>> reg_a = ipx.Query('ATL06',[-55, 68, -48, 71],['2019-02-20','2019-02-28'])
        >>> reg_a.CMRparams
        {'short_name': 'ATL06',
        'version': '005',
        'temporal': '2019-02-20T00:00:00Z,2019-02-28T23:59:59Z',
        'bounding_box': '-55.0,68.0,-48.0,71.0'}
        """

        if not hasattr(self, "_CMRparams"):
            self._CMRparams = apifmt.Parameters("CMR")
        # print(self._CMRparams)
        # print(self._CMRparams.fmted_keys)

        # dictionary of optional CMR parameters
        kwargs = {}
        # temporal CMR parameters
        if hasattr(self, "_start") and hasattr(self, "_end"):
            kwargs["start"] = self._start
            kwargs["end"] = self._end
        # granule name CMR parameters (orbital or file name)
        # DevGoal: add to file name search to optional queries
        if hasattr(self, "_readable_granule_name"):
            kwargs["options[readable_granule_name][pattern]"] = "true"
            kwargs["options[spatial][or]"] = "true"
            kwargs["readable_granule_name[]"] = self._readable_granule_name

        if self._CMRparams.fmted_keys == {}:
            self._CMRparams.build_params(
                product=self.product,
                version=self._version,
                extent_type=self._sp_extent.extent_type,
                spatial_extent=self._sp_extent.spatial_extent,
                **kwargs,
            )

        return self._CMRparams.fmted_keys

    @property
    def reqparams(self):
        """
        Display the required key:value pairs that will be submitted. It generates the dictionary if it does not already exist.

        Examples
        --------
        >>> reg_a = ipx.Query('ATL06',[-55, 68, -48, 71],['2019-02-20','2019-02-28'])
        >>> reg_a.reqparams
        {'page_size': 2000}

        >>> reg_a = ipx.Query('ATL06',[-55, 68, -48, 71],['2019-02-20','2019-02-28']) # doctest: +SKIP
        >>> reg_a.earthdata_login(user_id,user_email) # doctest: +SKIP
        Earthdata Login password:  ········
        >>> reg_a.order_granules() # doctest: +SKIP
        >>> reg_a.reqparams # doctest: +SKIP
        {'page_size': 2000, 'page_num': 1, 'request_mode': 'async', 'include_meta': 'Y', 'client_string': 'icepyx'}
        """

        if not hasattr(self, "_reqparams"):
            self._reqparams = apifmt.Parameters("required", reqtype="search")
            self._reqparams.build_params()

        return self._reqparams.fmted_keys

    # @property
    # DevQuestion: if I make this a property, I get a "dict" object is not callable when I try to give input kwargs... what approach should I be taking?
    def subsetparams(self, **kwargs):
        """
        Display the subsetting key:value pairs that will be submitted. It generates the dictionary if it does not already exist
        and returns an empty dictionary if subsetting is set to False during ordering.

        Parameters
        ----------
        **kwargs : key-value pairs
            Additional parameters to be passed to the subsetter.
            By default temporal and spatial subset keys are passed.
            Acceptable key values are ['format','projection','projection_parameters','Coverage'].
            At this time (2020-05), only variable ('Coverage') parameters will be automatically formatted.

        See Also
        --------
        order_granules

        Examples
        --------
        >>> reg_a = ipx.Query('ATL06',[-55, 68, -48, 71],['2019-02-20','2019-02-28'])
        >>> reg_a.subsetparams()
        {'time': '2019-02-20T00:00:00,2019-02-28T23:59:59',
        'bbox': '-55.0,68.0,-48.0,71.0'}
        """
        if not hasattr(self, "_subsetparams"):
            self._subsetparams = apifmt.Parameters("subset")

        # temporal subsetting parameters
        if hasattr(self, "_start") and hasattr(self, "_end"):
            kwargs["start"] = self._start
            kwargs["end"] = self._end

        if self._subsetparams == None and not kwargs:
            return {}
        else:
            if self._subsetparams == None:
                self._subsetparams = apifmt.Parameters("subset")
            if self._sp_extent.extent_file is not None:
                self._subsetparams.build_params(
                    geom_filepath=self._sp_extent.extent_file,
                    extent_type=self._sp_extent.extent_type,
                    spatial_extent=self._sp_extent.spatial_extent,
                    **kwargs,
                )
            else:
                self._subsetparams.build_params(
                    extent_type=self._sp_extent.extent_type,
                    spatial_extent=self._sp_extent.spatial_extent,
                    **kwargs,
                )

            return self._subsetparams.fmted_keys

    # DevGoal: add to tests
    # DevGoal: add statements to the following vars properties to let the user know if they've got a mismatched source and vars type
    @property
    def order_vars(self):
        """
        Return the order variables object.
        This instance is generated when data is ordered from the NSIDC.

        See Also
        --------
        variables.Variables

        Examples
        --------
        >>> reg_a = ipx.Query('ATL06',[-55, 68, -48, 71],['2019-02-20','2019-02-28']) # doctest: +SKIP
        >>> reg_a.earthdata_login(user_id,user_email) # doctest: +SKIP
        Earthdata Login password:  ········
        >>> reg_a.order_vars # doctest: +SKIP
        <icepyx.core.variables.Variables at [location]>
        """

        if not hasattr(self, "_order_vars"):
            if self._source == "order":
                # DevGoal: check for active session here
                if hasattr(self, "_cust_options"):
                    self._order_vars = Variables(
                        self._source,
                        session=self._session,
                        product=self.product,
                        avail=self._cust_options["variables"],
                    )
                else:
                    self._order_vars = Variables(
                        self._source,
                        session=self._session,
                        product=self.product,
                        version=self._version,
                    )

        # I think this is where property setters come in, and one should be used here? Right now order_vars.avail is only filled in
        # if _cust_options exists when the class is initialized, but not if _cust_options is filled in prior to another call to order_vars
        # if self._order_vars.avail == None and hasattr(self, '_cust_options'):
        #     print('got into the loop')
        #     self._order_vars.avail = self._cust_options['variables']

        return self._order_vars

    @property
    def file_vars(self):
        """
        Return the file variables object.
        This instance is generated when files are used to create the data object (not yet implemented).

        See Also
        --------
        variables.Variables

        Examples
        --------
        >>> reg_a = ipx.Query('ATL06',[-55, 68, -48, 71],['2019-02-20','2019-02-28']) # doctest: +SKIP
        >>> reg_a.earthdata_login(user_id,user_email) # doctest: +SKIP
        Earthdata Login password:  ········
        >>> reg_a.file_vars # doctest: +SKIP
        <icepyx.core.variables.Variables at [location]>
        """

        if not hasattr(self, "_file_vars"):
            if self._source == "file":
                self._file_vars = Variables(self._source, product=self.product)

        return self._file_vars

    @property
    def granules(self):
        """
        Return the granules object, which provides the underlying funtionality for searching, ordering,
        and downloading granules for the specified product. Users are encouraged to use the built in wrappers
        rather than trying to access the granules object themselves.

        See Also
        --------
        avail_granules
        order_granules
        download_granules
        granules.Granules

        Examples
        --------
        >>> reg_a = ipx.Query('ATL06',[-55, 68, -48, 71],['2019-02-20','2019-02-28']) # doctest: +SKIP
        >>> reg_a.granules # doctest: +SKIP
        <icepyx.core.granules.Granules at [location]>
        """

        if not hasattr(self, "_granules"):
            self._granules = Granules()
        elif self._granules == None:
            self._granules = Granules()

        return self._granules

    # ----------------------------------------------------------------------
    # Methods - Get and display neatly information at the product level

    def product_summary_info(self):
        """
        Display a summary of selected metadata for the specified version of the product
        of interest (the collection).

        Examples
        --------
        >>> reg_a = ipx.Query('ATL06',[-55, 68, -48, 71],['2019-02-20','2019-02-28'], version='005')
        >>> reg_a.product_summary_info()
        title :  ATLAS/ICESat-2 L3A Land Ice Height V005
        short_name :  ATL06
        version_id :  005
        time_start :  2018-10-14T00:00:00.000Z
        coordinate_system :  CARTESIAN
        summary :  This data set (ATL06) provides geolocated, land-ice surface heights (above the WGS 84 ellipsoid, ITRF2014 reference frame), plus ancillary parameters that can be used to interpret and assess the quality of the height estimates. The data were acquired by the Advanced Topographic Laser Altimeter System (ATLAS) instrument on board the Ice, Cloud and land Elevation Satellite-2 (ICESat-2) observatory.
        orbit_parameters :  {'swath_width': '36.0', 'period': '96.8', 'inclination_angle': '92.0', 'number_of_orbits': '0.071428571', 'start_circular_latitude': '0.0'}
        """
        if not hasattr(self, "_about_product"):
            self._about_product = is2ref.about_product(self._prod)
        summ_keys = [
            "title",
            "short_name",
            "version_id",
            "time_start",
            "coordinate_system",
            "summary",
            "orbit_parameters",
        ]
        for key in summ_keys:
            print(key, ": ", self._about_product["feed"]["entry"][-1][key])

    def product_all_info(self):
        """
        Display all metadata about the product of interest (the collection).

        Examples
        --------
        >>> reg_a = ipx.Query('ATL06',[-55, 68, -48, 71],['2019-02-20','2019-02-28']) # doctest: +SKIP
        >>> reg_a.product_all_info() # doctest: +SKIP
        {very long prettily-formatted dictionary output}

        """
        if not hasattr(self, "_about_product"):
            self._about_product = is2ref.about_product(self._prod)
        pprint.pprint(self._about_product)

    def latest_version(self):
        """
        Determine the most recent version available for the given product.

        Examples
        --------
        >>> reg_a = ipx.Query('ATL06',[-55, 68, -48, 71],['2019-02-20','2019-02-28'])
        >>> reg_a.latest_version()
        '005'
        """
        if not hasattr(self, "_about_product"):
            self._about_product = is2ref.about_product(self._prod)
        return max(
            [entry["version_id"] for entry in self._about_product["feed"]["entry"]]
        )

    def show_custom_options(self, dictview=False):
        """
        Display customization/subsetting options available for this product.

        Parameters
        ----------
        dictview : boolean, default False
            Show the variable portion of the custom options list as a dictionary with key:value
            pairs representing variable:paths-to-variable rather than as a long list of full
            variable paths.

        Examples
        --------
        >>> reg_a = ipx.Query('ATL06',[-55, 68, -48, 71],['2019-02-20','2019-02-28']) # doctest: +SKIP
        >>> reg_a.earthdata_login(user_id,user_email) # doctest: +SKIP
        Earthdata Login password:  ········
        >>> reg_a.show_custom_options(dictview=True) # doctest: +SKIP
        Subsetting options
        [{'id': 'ICESAT2',
        'maxGransAsyncRequest': '2000',
        'maxGransSyncRequest': '100',
        'spatialSubsetting': 'true',
        'spatialSubsettingShapefile': 'true',
        'temporalSubsetting': 'true',
        'type': 'both'}]
        Data File Formats (Reformatting Options)
        ['TABULAR_ASCII', 'NetCDF4-CF', 'Shapefile', 'NetCDF-3']
        Reprojection Options
        []
        Data File (Reformatting) Options Supporting Reprojection
        ['TABULAR_ASCII', 'NetCDF4-CF', 'Shapefile', 'NetCDF-3', 'No reformatting']
        Data File (Reformatting) Options NOT Supporting Reprojection
        []
        Data Variables (also Subsettable)
        ['ancillary_data/atlas_sdp_gps_epoch',
        'ancillary_data/control',
        'ancillary_data/data_end_utc',
        .
        .
        .
        'quality_assessment/gt3r/signal_selection_source_fraction_3']
        """
        headers = [
            "Subsetting options",
            "Data File Formats (Reformatting Options)",
            "Reprojection Options",
            "Data File (Reformatting) Options Supporting Reprojection",
            "Data File (Reformatting) Options NOT Supporting Reprojection",
            "Data Variables (also Subsettable)",
        ]
        keys = [
            "options",
            "fileformats",
            "reprojectionONLY",
            "formatreproj",
            "noproj",
            "variables",
        ]

        try:
            all(key in self._cust_options.keys() for key in keys)
        except AttributeError or KeyError:
            self._cust_options = is2ref._get_custom_options(
                self._session, self.product, self._version
            )

        for h, k in zip(headers, keys):
            print(h)
            if k == "variables" and dictview:
                vgrp, paths = Variables.parse_var_list(self._cust_options[k])
                pprint.pprint(vgrp)
            else:
                pprint.pprint(self._cust_options[k])

    # ----------------------------------------------------------------------
    # Methods - Login and Granules (NSIDC-API)

    def earthdata_login(self, uid, email, s3token=False):
        """
        Log in to NSIDC EarthData to access data. Generates the needed session and token for most
        data searches and data ordering/download.

        Parameters
        ----------
        uid : string
            Earthdata login user ID
        email : string
            Email address. NSIDC will automatically send you emails about the status of your order.
        s3token : boolean, default False
            Generate AWS s3 ICESat-2 data access credentials

        See Also
        --------
        Earthdata.Earthdata

        Examples
        --------
        >>> reg_a = ipx.Query('ATL06',[-55, 68, -48, 71],['2019-02-20','2019-02-28']) # doctest: +SKIP
        >>> reg_a.earthdata_login(user_id,user_email) # doctest: +SKIP
        Earthdata Login password:  ········
        """

        if s3token == False:
            capability_url = f"https://n5eil02u.ecs.nsidc.org/egi/capabilities/{self.product}.{self._version}.xml"
        elif s3token == True:

            def is_ec2():
                import socket

                try:
                    socket.gethostbyname("instance-data")
                    return True
                except socket.gaierror:
                    return False

            # loosely check for AWS login capability without web request
            assert (
                is_ec2() == True
            ), "You must be working from a valid AWS instance to use s3 data access"
            capability_url = "https://data.nsidc.earthdatacloud.nasa.gov/s3credentials"

        self._session = Earthdata(uid, email, capability_url).login()

        # DevNote: might make sense to do this part elsewhere in the future, but wanted to get it implemented for now
        if s3token == True:
            self._s3login_credentials = json.loads(
                self._session.get(self._session.get(capability_url).url).content
            )
        self._email = email

    # DevGoal: check to make sure the see also bits of the docstrings work properly in RTD
    def avail_granules(self, ids=False, cycles=False, tracks=False, s3urls=False):
        """
        Obtain information about the available granules for the query
        object's parameters. By default, a complete list of available granules is
        obtained and stored in the object, but only summary information is returned.
        Lists of granule IDs, cycles and RGTs can be obtained using the boolean triggers.

        Parameters
        ----------
        ids : boolean, default False
            Indicates whether the function should return a list of granule IDs.

        cycles : boolean, default False
            Indicates whether the function should return a list of orbital cycles.

        tracks : boolean, default False
            Indicates whether the function should return a list of RGTs.

        s3urls : boolean, default False
            Indicates whether the function should return a list of potential AWS s3 urls.

        Examples
        --------
        >>> reg_a = ipx.Query('ATL06',[-55, 68, -48, 71],['2019-02-20','2019-02-28'])
        >>> reg_a.avail_granules()
        {'Number of available granules': 4,
        'Average size of granules (MB)': 53.948360681525,
        'Total size of all granules (MB)': 215.7934427261}

        >>> reg_a = ipx.Query('ATL06',[-55, 68, -48, 71],['2019-02-20','2019-02-23'])
        >>> reg_a.avail_granules(ids=True)
        [['ATL06_20190221121851_08410203_005_01.h5', 'ATL06_20190222010344_08490205_005_01.h5']]
        >>> reg_a.avail_granules(cycles=True)
        [['02', '02']]
        >>> reg_a.avail_granules(tracks=True)
        [['0841', '0849']]
        """

        #         REFACTOR: add test to make sure there's a session
        if not hasattr(self, "_granules"):
            self.granules
        try:
            self.granules.avail
        except AttributeError:
            self.granules.get_avail(self.CMRparams, self.reqparams)

        if ids or cycles or tracks or s3urls:
            # list of outputs in order of ids, cycles, tracks, s3urls
            return granules.gran_IDs(
                self.granules.avail,
                ids=ids,
                cycles=cycles,
                tracks=tracks,
                s3urls=s3urls,
            )
        else:
            return granules.info(self.granules.avail)

    # DevGoal: display output to indicate number of granules successfully ordered (and number of errors)
    # DevGoal: deal with subset=True for variables now, and make sure that if a variable subset
    # Coverage kwarg is input it's successfully passed through all other functions even if this is the only one run.
    def order_granules(self, verbose=False, subset=True, email=False, **kwargs):
        """
        Place an order for the available granules for the query object.

        Parameters
        ----------
        verbose : boolean, default False
            Print out all feedback available from the order process.
            Progress information is automatically printed regardless of the value of verbose.
        subset : boolean, default True
            Apply subsetting to the data order from the NSIDC, returning only data that meets the
            subset parameters. Spatial and temporal subsetting based on the input parameters happens
            by default when subset=True, but additional subsetting options are available.
            Spatial subsetting returns all data that are within the area of interest (but not complete
            granules. This eliminates false-positive granules returned by the metadata-level search)
        email: boolean, default False
            Have NSIDC auto-send order status email updates to indicate order status as pending/completed.
        **kwargs : key-value pairs
            Additional parameters to be passed to the subsetter.
            By default temporal and spatial subset keys are passed.
            Acceptable key values are ['format','projection','projection_parameters','Coverage'].
            The variable 'Coverage' list should be constructed using the `order_vars.wanted` attribute of the object.
            At this time (2020-05), only variable ('Coverage') parameters will be automatically formatted.

        See Also
        --------
        granules.place_order

        Examples
        --------
        >>> reg_a = ipx.Query('ATL06',[-55, 68, -48, 71],['2019-02-20','2019-02-28']) # doctest: +SKIP
        >>> reg_a.earthdata_login(user_id,user_email) # doctest: +SKIP
        Earthdata Login password:  ········
        >>> reg_a.order_granules() # doctest: +SKIP
        order ID: [###############]
        [order status output]
        error messages:
        [if any were returned from the NSIDC subsetter, e.g. No data found that matched subset constraints.]
        .
        .
        .
        Retry request status is: complete
        """

        if not hasattr(self, "reqparams"):
            self.reqparams

        if self._reqparams._reqtype == "search":
            self._reqparams._reqtype = "download"

        if "email" in self._reqparams.fmted_keys.keys() or email == False:
            self._reqparams.build_params(**self._reqparams.fmted_keys)
        else:
            self._reqparams.build_params(
                **self._reqparams.fmted_keys, email=self._email
            )

        if subset is False:
            self._subsetparams = None
        elif (
            subset == True
            and hasattr(self, "_subsetparams")
            and self._subsetparams == None
        ):
            del self._subsetparams

        # REFACTOR: add checks here to see if the granules object has been created,
        # and also if it already has a list of avail granules (if not, need to create one and add session)
        if not hasattr(self, "_granules"):
            self.granules
<<<<<<< HEAD
        self._granules.place_order(
            self.CMRparams,
            self.reqparams,
            self.subsetparams(**kwargs),
            verbose,
            subset,
            session=self._session,
            geom_filepath=self._sp_extent.extent_file,
        )
=======

        # Place multiple orders, one per granule, if readable_granule_name is used.
        if "readable_granule_name[]" in self.CMRparams.keys():
            gran_name_list = self.CMRparams["readable_granule_name[]"]
            tempCMRparams = self.CMRparams
            if len(gran_name_list) > 1:
                print(
                    "NSIDC only allows ordering of one granule by name at a time; your orders will be placed accordingly."
                )
            for gran in gran_name_list:
                tempCMRparams.update({"readable_granule_name[]": gran})
                self._granules.place_order(
                    tempCMRparams,
                    self.reqparams,
                    self.subsetparams(**kwargs),
                    verbose,
                    subset,
                    session=self._session,
                    geom_filepath=self._geom_filepath,
                )

        else:
            self._granules.place_order(
                self.CMRparams,
                self.reqparams,
                self.subsetparams(**kwargs),
                verbose,
                subset,
                session=self._session,
                geom_filepath=self._geom_filepath,
            )
>>>>>>> 06327686

    # DevGoal: put back in the kwargs here so that people can just call download granules with subset=False!
    def download_granules(
        self, path, verbose=False, subset=True, restart=False, **kwargs
    ):  # , extract=False):
        """
        Downloads the data ordered using order_granules.

        Parameters
        ----------
        path : string
            String with complete path to desired download location.
        verbose : boolean, default False
            Print out all feedback available from the order process.
            Progress information is automatically printed regardless of the value of verbose.
        subset : boolean, default True
            Apply subsetting to the data order from the NSIDC, returning only data that meets the
            subset parameters. Spatial and temporal subsetting based on the input parameters happens
            by default when subset=True, but additional subsetting options are available.
            Spatial subsetting returns all data that are within the area of interest (but not complete
            granules. This eliminates false-positive granules returned by the metadata-level search)
        restart : boolean, default false
            If previous download was terminated unexpectedly. Run again with restart set to True to continue.
        **kwargs : key-value pairs
            Additional parameters to be passed to the subsetter.
            By default temporal and spatial subset keys are passed.
            Acceptable key values are ['format','projection','projection_parameters','Coverage'].
            The variable 'Coverage' list should be constructed using the `order_vars.wanted` attribute of the object.
            At this time (2020-05), only variable ('Coverage') parameters will be automatically formatted.

        See Also
        --------
        granules.download
        """
        """
        extract : boolean, default False
            Unzip the downloaded granules.

        Examples
        --------
        >>> reg_a = ipx.Query('ATL06',[-55, 68, -48, 71],['2019-02-20','2019-02-28']) # doctest: +SKIP
        >>> reg_a.earthdata_login(user_id,user_email) # doctest: +SKIP
        Earthdata Login password:  ········
        >>> reg_a.download_granules('/path/to/download/folder') # doctest: +SKIP
        Beginning download of zipped output...
        Data request [##########] of x order(s) is complete.
        """

        # if not os.path.exists(path):
        #     os.mkdir(path)
        # os.chdir(path)

        if not hasattr(self, "_granules"):
            self.granules

        if restart == True:
            pass
        else:
            if (
                not hasattr(self._granules, "orderIDs")
                or len(self._granules.orderIDs) == 0
            ):
                self.order_granules(verbose=verbose, subset=subset, **kwargs)

        self._granules.download(verbose, path, session=self._session, restart=restart)

    # DevGoal: add testing? What do we test, and how, given this is a visualization.
    # DevGoal(long term): modify this to accept additional inputs, etc.
    # DevGoal: move this to it's own module for visualizing, etc.
    # DevGoal: see Amy's data access notebook for a zoomed in map - implement here?
    def visualize_spatial_extent(
        self,
    ):  # additional args, basemap, zoom level, cmap, export
        """
        Creates a map displaying the input spatial extent

        Examples
        --------
        >>> reg_a = ipx.Query('ATL06','path/spatialfile.shp',['2019-02-22','2019-02-28']) # doctest: +SKIP
        >>> reg_a.visualize_spatial_extent # doctest: +SKIP
        [visual map output]
        """
        gdf = geospatial.geodataframe(self._sp_extent.extent_type, self._sp_extent.spatial_extent)

        try:
            from shapely.geometry import Polygon
            import geoviews as gv

            gv.extension("bokeh")

            line_geoms = Polygon(gdf["geometry"][0]).boundary
            bbox_poly = gv.Path(line_geoms).opts(color="red", line_color="red")
            tile = gv.tile_sources.EsriImagery.opts(width=500, height=500)
            return tile * bbox_poly

        except ImportError:
            world = gpd.read_file(gpd.datasets.get_path("naturalearth_lowres"))
            f, ax = plt.subplots(1, figsize=(12, 6))
            world.plot(ax=ax, facecolor="lightgray", edgecolor="gray")
            gdf.plot(ax=ax, color="#FF8C00", alpha=0.7)
            plt.show()

    def visualize_elevation(self):
        """
        Visualize elevation requested from OpenAltimetry API using datashader based on cycles
        https://holoviz.org/tutorial/Large_Data.html

        Returns
        -------
        map_cycle, map_rgt + lineplot_rgt : Holoviews objects
            Holoviews data visualization elements
        """
        viz = Visualize(self)
        cycle_map, rgt_map = viz.viz_elevation()

        return cycle_map, rgt_map<|MERGE_RESOLUTION|>--- conflicted
+++ resolved
@@ -999,7 +999,7 @@
         # and also if it already has a list of avail granules (if not, need to create one and add session)
         if not hasattr(self, "_granules"):
             self.granules
-<<<<<<< HEAD
+            
         self._granules.place_order(
             self.CMRparams,
             self.reqparams,
@@ -1009,7 +1009,6 @@
             session=self._session,
             geom_filepath=self._sp_extent.extent_file,
         )
-=======
 
         # Place multiple orders, one per granule, if readable_granule_name is used.
         if "readable_granule_name[]" in self.CMRparams.keys():
@@ -1028,7 +1027,7 @@
                     verbose,
                     subset,
                     session=self._session,
-                    geom_filepath=self._geom_filepath,
+                    geom_filepath=self._sp_extent.extent_file,
                 )
 
         else:
@@ -1039,9 +1038,8 @@
                 verbose,
                 subset,
                 session=self._session,
-                geom_filepath=self._geom_filepath,
+                geom_filepath=self._sp_extent.extent_file,
             )
->>>>>>> 06327686
 
     # DevGoal: put back in the kwargs here so that people can just call download granules with subset=False!
     def download_granules(
