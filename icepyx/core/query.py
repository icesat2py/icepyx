import datetime as dt
import geopandas as gpd
import json
import matplotlib.pyplot as plt
import numpy as np
import os
from pathlib import Path
import pprint
import requests
import time
import warnings

import icepyx.core.APIformatting as apifmt
from icepyx.core.Earthdata import Earthdata
import icepyx.core.geospatial as geospatial
import icepyx.core.granules as granules
from icepyx.core.granules import Granules as Granules
import icepyx.core.is2ref as is2ref
# QUESTION: why doesn't from granules import Granules as Granules work, since granules=icepyx.core.granules?
# from icepyx.core.granules import Granules
import icepyx.core.validate_inputs as val
import icepyx.core.validate_inputs_spatial as sp
import icepyx.core.validate_inputs_temporal as tp
from icepyx.core.variables import Variables as Variables
from icepyx.core.visualization import Visualize


class GenQuery:
    """
    Base class for querying data.

    Generic components of query object that specifically handles
    spatio-temporal constraints applicable to all datasets.
    Extended by Query (ICESat-2) and Quest (other products).

    Parameters
    ----------
    spatial_extent : list of coordinates or string (i.e. file name)
        Spatial extent of interest, provided as a bounding box, list of polygon coordinates, or
        geospatial polygon file.
        Bounding box coordinates should be provided in decimal degrees as
        [lower-left-longitude, lower-left-latitute, upper-right-longitude, upper-right-latitude].
        Polygon coordinates should be provided as coordinate pairs in decimal degrees as
        [(longitude1, latitude1), (longitude2, latitude2), ... (longitude_n,latitude_n), (longitude1,latitude1)]
        or
        [longitude1, latitude1, longitude2, latitude2, ... longitude_n,latitude_n, longitude1,latitude1].
        Your list must contain at least four points, where the first and last are identical.
        Geospatial polygon files are entered as strings with the full file path and
        must contain only one polygon with the area of interest.
        Currently supported formats are: kml, shp, and gpkg
    date_range : list of 'YYYY-MM-DD' strings
        Date range of interest, provided as start and end dates, inclusive.
        The required date format is 'YYYY-MM-DD' strings, where
        YYYY = 4 digit year, MM = 2 digit month, DD = 2 digit day.
        Currently, a list of specific dates (rather than a range) is not accepted.
        TODO: accept date-time objects, dicts (with 'start_date' and 'end_date' keys), and DOY inputs.
        TODO: allow searches with a list of dates, rather than a range.
    start_time : HH:mm:ss, default 00:00:00
        Start time in UTC/Zulu (24 hour clock). If None, use default.
        TODO: check for time in date-range date-time object, if that's used for input.
    end_time : HH:mm:ss, default 23:59:59
        End time in UTC/Zulu (24 hour clock). If None, use default.
        TODO: check for time in date-range date-time object, if that's used for input.

    Examples
    --------
    Init with bounding box

    >>> reg_a_bbox = [-55, 68, -48, 71]
    >>> reg_a_dates = ['2019-02-20','2019-02-28']
    >>> reg_a = GenQuery(reg_a_bbox, reg_a_dates)
    >>> print(reg_a)
    Extent type: bounding_box
    Coordinates: [-55.0, 68.0, -48.0, 71.0]
    Date range: (2019-02-20 00:00:00, 2019-02-28 23:59:59)

    Initializing Query with a list of polygon vertex coordinate pairs.

    >>> reg_a_poly = [(-55, 68), (-55, 71), (-48, 71), (-48, 68), (-55, 68)]
    >>> reg_a_dates = ['2019-02-20','2019-02-28']
    >>> reg_a = GenQuery(reg_a_poly, reg_a_dates)
    >>> print(reg_a)
    Extent type: polygon
    Coordinates: POLYGON ((-55 68, -55 71, -48 71, -48 68, -55 68))
    Date range: (2019-02-20 00:00:00, 2019-02-28 23:59:59)

    Initializing Query with a geospatial polygon file.

    >>> aoi = str(Path('./doc/source/example_notebooks/supporting_files/simple_test_poly.gpkg').resolve())
    >>> reg_a_dates = ['2019-02-22','2019-02-28']
    >>> reg_a = GenQuery(aoi, reg_a_dates)
    >>> print(reg_a)
    Extent type: polygon
    Coordinates: POLYGON ((-55 68, -55 71, -48 71, -48 68, -55 68))
    Date range: (2019-02-22 00:00:00, 2019-02-28 23:59:59)

    See Also
    --------
    Query
    Quest
    """

    def __init__(
        self, spatial_extent=None, date_range=None, start_time=None, end_time=None
    ):
        # validate & init spatial extent

        self._sp_extent = sp.Spatial(spatial_extent)

        # valiidate and init temporal constraints
        if date_range:
            self._temporal = tp.Temporal(date_range, start_time, end_time)

    def __str__(self):
        str = "Extent type: {0} \nCoordinates: {1}\nDate range: ({2}, {3})".format(
<<<<<<< HEAD
            self.extent_type, self._spat_extent, self._temporal., self._end
=======
            self._sp_extent.extent_type, self._sp_extent.spatial_extent, self._start, self._end
>>>>>>> 30d28208
        )
        return str


# DevGoal: update docs throughout to allow for polygon spatial extent
# Note: add files to docstring once implemented
# DevNote: currently this class is not tested
class Query(GenQuery):
    """
    Query and get ICESat-2 data

    ICESat-2 Data object to query, obtain, and perform basic operations on
    available ICESat-2 data products using temporal and spatial input parameters.
    Allows the easy input and formatting of search parameters to match the
    NASA NSIDC DAAC and (development goal-not yet implemented) conversion to multiple data types.
    Expands the superclass GenQuery.

    See the doc page for GenQuery for details on temporal and spatial input parameters.

    Parameters
    ----------
    product : string
        ICESat-2 data product ID, also known as "short name" (e.g. ATL03).
        Available data products can be found at: https://nsidc.org/data/icesat-2/data-sets
    version : string, default most recent version
        Product version, given as a 3 digit string. If no version is given, the current
        version is used. Example: "004"
    cycles : string or a list of strings, default all available orbital cycles
        Product cycle, given as a 2 digit string. If no cycle is given, all available
        cycles are used. Example: "04"
    tracks : string or a list of strings, default all available reference ground tracks (RGTs)
        Product track, given as a 4 digit string. If no track is given, all available
        reference ground tracks are used. Example: "0594"
    files : string, default None
        A placeholder for future development. Not used for any purposes yet.

    Returns
    -------
    query object

    Examples
    --------
    Initializing Query with a bounding box.

    >>> reg_a_bbox = [-55, 68, -48, 71]
    >>> reg_a_dates = ['2019-02-20','2019-02-28']
    >>> reg_a = Query('ATL06', reg_a_bbox, reg_a_dates)
    >>> print(reg_a)
    Product ATL06 v005
    ('bounding box', [-55.0, 68.0, -48.0, 71.0])
    Date range ['2019-02-20', '2019-02-28']

    Initializing Query with a list of polygon vertex coordinate pairs.

    >>> reg_a_poly = [(-55, 68), (-55, 71), (-48, 71), (-48, 68), (-55, 68)]
    >>> reg_a_dates = ['2019-02-20','2019-02-28']
    >>> reg_a = Query('ATL06', reg_a_poly, reg_a_dates)
    >>> reg_a.spatial_extent
    ('polygon',
    (array('d', [-55.0, -55.0, -48.0, -48.0, -55.0]),
    array('d', [68.0, 71.0, 71.0, 68.0, 68.0])))

    Initializing Query with a geospatial polygon file.

    >>> aoi = str(Path('./doc/source/example_notebooks/supporting_files/simple_test_poly.gpkg').resolve())
    >>> reg_a_dates = ['2019-02-22','2019-02-28']
    >>> reg_a = Query('ATL06', aoi, reg_a_dates)
    >>> print(reg_a)
    Product ATL06 v005
    ('polygon', (array('d', [-55.0, -55.0, -48.0, -48.0, -55.0]), array('d', [68.0, 71.0, 71.0, 68.0, 68.0])))
    Date range ['2019-02-22', '2019-02-28']

    See Also
    --------
    GenQuery
    """

    # ----------------------------------------------------------------------
    # Constructors

    def __init__(
        self,
        product=None,
        spatial_extent=None,
        date_range=None,
        start_time=None,
        end_time=None,
        version=None,
        cycles=None,
        tracks=None,
        files=None,  # NOTE: if you end up implemeting this feature here, use a better variable name than "files"
    ):
        # warnings.filterwarnings("always")
        # warnings.warn("Please note: as of 2020-05-05,
        # a major reorganization of the core icepyx.query code
        # may result in errors produced by now depricated functions.
        # Please see our documentation pages or example notebooks for updates.")

        # Check necessary combination of input has been specified
        if (
            (product is None or spatial_extent is None)
            or (
                (date_range is None and cycles is None and tracks is None)
                and int(product[-2:]) <= 13
            )
            and files is None
        ):
            raise ValueError(
                "Please provide the required inputs. Use help([function]) to view the function's documentation"
            )

        if files is not None:
            self._source = "files"
            # self.file_vars = Variables(self._source)
        else:
            self._source = "order"
            # self.order_vars = Variables(self._source)
        # self.variables = Variables(self._source)

        self._prod = is2ref._validate_product(product)

        super().__init__(spatial_extent, date_range, start_time, end_time)

        self._version = val.prod_version(self.latest_version(), version)

        # build list of available CMR parameters if reducing by cycle or RGT
        # or a list of explicitly named files (full or partial names)
        # DevGoal: add file name search to optional queries
        if cycles or tracks:
            # get lists of available ICESat-2 cycles and tracks
            self._cycles = val.cycles(cycles)
            self._tracks = val.tracks(tracks)
            # create list of CMR parameters for granule name
            self._readable_granule_name = apifmt._fmt_readable_granules(
                self._prod, cycles=self.cycles, tracks=self.tracks
            )

    # ----------------------------------------------------------------------
    # Properties

    def __str__(self):
        str = "Product {2} v{3}\n{0}\nDate range {1}".format(
            self.spatial_extent, self.dates, self.product, self.product_version
        )
        return str

    @property
    def dataset(self):
        """
        Legacy property included to provide depracation warning.

        See Also
        --------
        product
        """
        warnings.filterwarnings("always")
        warnings.warn(
            "In line with most common usage, 'dataset' has been replaced by 'product'.",
            DeprecationWarning,
        )

    @property
    def product(self):
        """
        Return the short name product ID string associated with the query object.

        Examples
        --------
        >>> reg_a = ipx.Query('ATL06',[-55, 68, -48, 71],['2019-02-20','2019-02-28'])
        >>> reg_a.product
        'ATL06'
        """
        return self._prod

    @property
    def product_version(self):
        """
        Return the product version of the data object.

        Examples
        --------
        >>> reg_a = ipx.Query('ATL06',[-55, 68, -48, 71],['2019-02-20','2019-02-28'])
        >>> reg_a.product_version
        '005'

        >>> reg_a = ipx.Query('ATL06',[-55, 68, -48, 71],['2019-02-20','2019-02-28'], version='1')
        >>> reg_a.product_version
        '001'
        """
        return self._version

    @property
    def spatial(self):
        return self._sp_extent

    @property
    def spatial_extent(self):
        """
        Return an array showing the spatial extent of the query object.
        Spatial extent is returned as an input type (which depends on how
        you initially entered your spatial data) followed by the geometry data.
        Bounding box data is [lower-left-longitude, lower-left-latitute, upper-right-longitude, upper-right-latitude].
        Polygon data is [[array of longitudes],[array of corresponding latitudes]].

        Examples
        --------

        # Note: coordinates returned as float, not int
        >>> reg_a = Query('ATL06',[-55, 68, -48, 71],['2019-02-20','2019-02-28'])
        >>> reg_a.spatial_extent
        ('bounding box', [-55.0, 68.0, -48.0, 71.0])

        >>> reg_a = Query('ATL06',[(-55, 68), (-55, 71), (-48, 71), (-48, 68), (-55, 68)],['2019-02-20','2019-02-28'])
        >>> reg_a.spatial_extent
        ('polygon', (array('d', [-55.0, -55.0, -48.0, -48.0, -55.0]), array('d', [68.0, 71.0, 71.0, 68.0, 68.0])))

        # NOTE Is this where we wanted to put the file-based test/example?
        # The test file path is: examples/supporting_files/simple_test_poly.gpkg

        """

        if self._sp_extent.extent_type == "bounding_box":
            return "bounding box", self._sp_extent.spatial_extent
        elif self._sp_extent.extent_type == "polygon":
            # return ['polygon', self._spat_extent]
            # Note: self._sp_extent._spat_extent is a shapely geometry object
            return ("polygon", self._sp_extent.spatial_extent.exterior.coords.xy)
        else:
            return ("unknown spatial type", None)

    @property
    def dates(self):
        """
        Return an array showing the date range of the query object.
        Dates are returned as an array containing the start and end datetime objects, inclusive, in that order.

        Examples
        --------
        >>> reg_a = ipx.Query('ATL06',[-55, 68, -48, 71],['2019-02-20','2019-02-28'])
        >>> reg_a.dates
        ['2019-02-20', '2019-02-28']
        """
        if not hasattr(self, "_start"):
            return ["No temporal parameters set"]
        else:
            return [
                self._start.strftime("%Y-%m-%d"),
                self._end.strftime("%Y-%m-%d"),
            ]  # could also use self._start.date()

    @property
    def start_time(self):
        """
        Return the start time specified for the start date.

        Examples
        --------
        >>> reg_a = ipx.Query('ATL06',[-55, 68, -48, 71],['2019-02-20','2019-02-28'])
        >>> reg_a.start_time
        '00:00:00'

        >>> reg_a = ipx.Query('ATL06',[-55, 68, -48, 71],['2019-02-20','2019-02-28'], start_time='12:30:30')
        >>> reg_a.start_time
        '12:30:30'
        """
        if not hasattr(self, "_start"):
            return ["No temporal parameters set"]
        else:
            return self._start.strftime("%H:%M:%S")

    @property
    def end_time(self):
        """
        Return the end time specified for the end date.

        Examples
        --------
        >>> reg_a = ipx.Query('ATL06',[-55, 68, -48, 71],['2019-02-20','2019-02-28'])
        >>> reg_a.end_time
        '23:59:59'

        >>> reg_a = ipx.Query('ATL06',[-55, 68, -48, 71],['2019-02-20','2019-02-28'], end_time='10:20:20')
        >>> reg_a.end_time
        '10:20:20'
        """
        if not hasattr(self, "_end"):
            return ["No temporal parameters set"]
        else:
            return self._end.strftime("%H:%M:%S")

    @property
    def cycles(self):
        """
        Return the unique ICESat-2 orbital cycle.

        Examples
        --------
        >>> reg_a = ipx.Query('ATL06',[-55, 68, -48, 71],['2019-02-20','2019-02-28'])
        >>> reg_a.cycles
        ['No orbital parameters set']

        >>> reg_a = ipx.Query('ATL06',[-55, 68, -48, 71], cycles=['03','04'], tracks=['0849','0902'])
        >>> reg_a.cycles
        ['03', '04']
        """
        if not hasattr(self, "_cycles"):
            return ["No orbital parameters set"]
        else:
            return sorted(set(self._cycles))

    @property
    def tracks(self):
        """
        Return the unique ICESat-2 Reference Ground Tracks

        Examples
        --------
        >>> reg_a = ipx.Query('ATL06',[-55, 68, -48, 71],['2019-02-20','2019-02-28'])
        >>> reg_a.tracks
        ['No orbital parameters set']

        >>> reg_a = ipx.Query('ATL06',[-55, 68, -48, 71], cycles=['03','04'], tracks=['0849','0902'])
        >>> reg_a.tracks
        ['0849', '0902']
        """
        if not hasattr(self, "_tracks"):
            return ["No orbital parameters set"]
        else:
            return sorted(set(self._tracks))

    @property
    def CMRparams(self):
        """
        Display the CMR key:value pairs that will be submitted. It generates the dictionary if it does not already exist.

        Examples
        --------
        >>> reg_a = ipx.Query('ATL06',[-55, 68, -48, 71],['2019-02-20','2019-02-28'])
        >>> reg_a.CMRparams
        {'short_name': 'ATL06',
        'version': '005',
        'temporal': '2019-02-20T00:00:00Z,2019-02-28T23:59:59Z',
        'bounding_box': '-55.0,68.0,-48.0,71.0'}
        """

        if not hasattr(self, "_CMRparams"):
            self._CMRparams = apifmt.Parameters("CMR")
        # print(self._CMRparams)
        # print(self._CMRparams.fmted_keys)

        # dictionary of optional CMR parameters
        kwargs = {}
        # temporal CMR parameters
        if hasattr(self, "_start") and hasattr(self, "_end"):
            kwargs["start"] = self._start
            kwargs["end"] = self._end
        # granule name CMR parameters (orbital or file name)
        # DevGoal: add to file name search to optional queries
        if hasattr(self, "_readable_granule_name"):
            kwargs["options[readable_granule_name][pattern]"] = "true"
            kwargs["options[spatial][or]"] = "true"
            kwargs["readable_granule_name[]"] = self._readable_granule_name

        if self._CMRparams.fmted_keys == {}:
            self._CMRparams.build_params(
                product=self.product,
                version=self._version,
                extent_type=self._sp_extent.extent_type,
                spatial_extent=self._sp_extent.spatial_extent,
                **kwargs,
            )

        return self._CMRparams.fmted_keys

    @property
    def reqparams(self):
        """
        Display the required key:value pairs that will be submitted. It generates the dictionary if it does not already exist.

        Examples
        --------
        >>> reg_a = ipx.Query('ATL06',[-55, 68, -48, 71],['2019-02-20','2019-02-28'])
        >>> reg_a.reqparams
        {'page_size': 2000}

        >>> reg_a = ipx.Query('ATL06',[-55, 68, -48, 71],['2019-02-20','2019-02-28']) # doctest: +SKIP
        >>> reg_a.earthdata_login(user_id,user_email) # doctest: +SKIP
        Earthdata Login password:  ········
        >>> reg_a.order_granules() # doctest: +SKIP
        >>> reg_a.reqparams # doctest: +SKIP
        {'page_size': 2000, 'page_num': 1, 'request_mode': 'async', 'include_meta': 'Y', 'client_string': 'icepyx'}
        """

        if not hasattr(self, "_reqparams"):
            self._reqparams = apifmt.Parameters("required", reqtype="search")
            self._reqparams.build_params()

        return self._reqparams.fmted_keys

    # @property
    # DevQuestion: if I make this a property, I get a "dict" object is not callable when I try to give input kwargs... what approach should I be taking?
    def subsetparams(self, **kwargs):
        """
        Display the subsetting key:value pairs that will be submitted. It generates the dictionary if it does not already exist
        and returns an empty dictionary if subsetting is set to False during ordering.

        Parameters
        ----------
        **kwargs : key-value pairs
            Additional parameters to be passed to the subsetter.
            By default temporal and spatial subset keys are passed.
            Acceptable key values are ['format','projection','projection_parameters','Coverage'].
            At this time (2020-05), only variable ('Coverage') parameters will be automatically formatted.

        See Also
        --------
        order_granules

        Examples
        --------
        >>> reg_a = ipx.Query('ATL06',[-55, 68, -48, 71],['2019-02-20','2019-02-28'])
        >>> reg_a.subsetparams()
        {'time': '2019-02-20T00:00:00,2019-02-28T23:59:59',
        'bbox': '-55.0,68.0,-48.0,71.0'}
        """
        if not hasattr(self, "_subsetparams"):
            self._subsetparams = apifmt.Parameters("subset")

        # temporal subsetting parameters
        if hasattr(self, "_start") and hasattr(self, "_end"):
            kwargs["start"] = self._start
            kwargs["end"] = self._end

        if self._subsetparams == None and not kwargs:
            return {}
        else:
            if self._subsetparams == None:
                self._subsetparams = apifmt.Parameters("subset")
            if self._sp_extent.extent_file is not None:
                self._subsetparams.build_params(
                    geom_filepath=self._sp_extent.extent_file,
                    extent_type=self._sp_extent.extent_type,
                    spatial_extent=self._sp_extent.spatial_extent,
                    **kwargs,
                )
            else:
                self._subsetparams.build_params(
                    extent_type=self._sp_extent.extent_type,
                    spatial_extent=self._sp_extent.spatial_extent,
                    **kwargs,
                )

            return self._subsetparams.fmted_keys

    # DevGoal: add to tests
    # DevGoal: add statements to the following vars properties to let the user know if they've got a mismatched source and vars type
    @property
    def order_vars(self):
        """
        Return the order variables object.
        This instance is generated when data is ordered from the NSIDC.

        See Also
        --------
        variables.Variables

        Examples
        --------
        >>> reg_a = ipx.Query('ATL06',[-55, 68, -48, 71],['2019-02-20','2019-02-28']) # doctest: +SKIP
        >>> reg_a.earthdata_login(user_id,user_email) # doctest: +SKIP
        Earthdata Login password:  ········
        >>> reg_a.order_vars # doctest: +SKIP
        <icepyx.core.variables.Variables at [location]>
        """

        if not hasattr(self, "_order_vars"):
            if self._source == "order":
                # DevGoal: check for active session here
                if hasattr(self, "_cust_options"):
                    self._order_vars = Variables(
                        self._source,
                        session=self._session,
                        product=self.product,
                        avail=self._cust_options["variables"],
                    )
                else:
                    self._order_vars = Variables(
                        self._source,
                        session=self._session,
                        product=self.product,
                        version=self._version,
                    )

        # I think this is where property setters come in, and one should be used here? Right now order_vars.avail is only filled in
        # if _cust_options exists when the class is initialized, but not if _cust_options is filled in prior to another call to order_vars
        # if self._order_vars.avail == None and hasattr(self, '_cust_options'):
        #     print('got into the loop')
        #     self._order_vars.avail = self._cust_options['variables']

        return self._order_vars

    @property
    def file_vars(self):
        """
        Return the file variables object.
        This instance is generated when files are used to create the data object (not yet implemented).

        See Also
        --------
        variables.Variables

        Examples
        --------
        >>> reg_a = ipx.Query('ATL06',[-55, 68, -48, 71],['2019-02-20','2019-02-28']) # doctest: +SKIP
        >>> reg_a.earthdata_login(user_id,user_email) # doctest: +SKIP
        Earthdata Login password:  ········
        >>> reg_a.file_vars # doctest: +SKIP
        <icepyx.core.variables.Variables at [location]>
        """

        if not hasattr(self, "_file_vars"):
            if self._source == "file":
                self._file_vars = Variables(self._source, product=self.product)

        return self._file_vars

    @property
    def granules(self):
        """
        Return the granules object, which provides the underlying funtionality for searching, ordering,
        and downloading granules for the specified product. Users are encouraged to use the built in wrappers
        rather than trying to access the granules object themselves.

        See Also
        --------
        avail_granules
        order_granules
        download_granules
        granules.Granules

        Examples
        --------
        >>> reg_a = ipx.Query('ATL06',[-55, 68, -48, 71],['2019-02-20','2019-02-28']) # doctest: +SKIP
        >>> reg_a.granules # doctest: +SKIP
        <icepyx.core.granules.Granules at [location]>
        """

        if not hasattr(self, "_granules"):
            self._granules = Granules()
        elif self._granules == None:
            self._granules = Granules()

        return self._granules

    # ----------------------------------------------------------------------
    # Methods - Get and display neatly information at the product level

    def product_summary_info(self):
        """
        Display a summary of selected metadata for the specified version of the product
        of interest (the collection).

        Examples
        --------
        >>> reg_a = ipx.Query('ATL06',[-55, 68, -48, 71],['2019-02-20','2019-02-28'], version='005')
        >>> reg_a.product_summary_info()
        title :  ATLAS/ICESat-2 L3A Land Ice Height V005
        short_name :  ATL06
        version_id :  005
        time_start :  2018-10-14T00:00:00.000Z
        coordinate_system :  CARTESIAN
        summary :  This data set (ATL06) provides geolocated, land-ice surface heights (above the WGS 84 ellipsoid, ITRF2014 reference frame), plus ancillary parameters that can be used to interpret and assess the quality of the height estimates. The data were acquired by the Advanced Topographic Laser Altimeter System (ATLAS) instrument on board the Ice, Cloud and land Elevation Satellite-2 (ICESat-2) observatory.
        orbit_parameters :  {'swath_width': '36.0', 'period': '96.8', 'inclination_angle': '92.0', 'number_of_orbits': '0.071428571', 'start_circular_latitude': '0.0'}
        """
        if not hasattr(self, "_about_product"):
            self._about_product = is2ref.about_product(self._prod)
        summ_keys = [
            "title",
            "short_name",
            "version_id",
            "time_start",
            "coordinate_system",
            "summary",
            "orbit_parameters",
        ]
        for key in summ_keys:
            print(key, ": ", self._about_product["feed"]["entry"][-1][key])

    def product_all_info(self):
        """
        Display all metadata about the product of interest (the collection).

        Examples
        --------
        >>> reg_a = ipx.Query('ATL06',[-55, 68, -48, 71],['2019-02-20','2019-02-28']) # doctest: +SKIP
        >>> reg_a.product_all_info() # doctest: +SKIP
        {very long prettily-formatted dictionary output}

        """
        if not hasattr(self, "_about_product"):
            self._about_product = is2ref.about_product(self._prod)
        pprint.pprint(self._about_product)

    def latest_version(self):
        """
        Determine the most recent version available for the given product.

        Examples
        --------
        >>> reg_a = ipx.Query('ATL06',[-55, 68, -48, 71],['2019-02-20','2019-02-28'])
        >>> reg_a.latest_version()
        '005'
        """
        if not hasattr(self, "_about_product"):
            self._about_product = is2ref.about_product(self._prod)
        return max(
            [entry["version_id"] for entry in self._about_product["feed"]["entry"]]
        )

    def show_custom_options(self, dictview=False):
        """
        Display customization/subsetting options available for this product.

        Parameters
        ----------
        dictview : boolean, default False
            Show the variable portion of the custom options list as a dictionary with key:value
            pairs representing variable:paths-to-variable rather than as a long list of full
            variable paths.

        Examples
        --------
        >>> reg_a = ipx.Query('ATL06',[-55, 68, -48, 71],['2019-02-20','2019-02-28']) # doctest: +SKIP
        >>> reg_a.earthdata_login(user_id,user_email) # doctest: +SKIP
        Earthdata Login password:  ········
        >>> reg_a.show_custom_options(dictview=True) # doctest: +SKIP
        Subsetting options
        [{'id': 'ICESAT2',
        'maxGransAsyncRequest': '2000',
        'maxGransSyncRequest': '100',
        'spatialSubsetting': 'true',
        'spatialSubsettingShapefile': 'true',
        'temporalSubsetting': 'true',
        'type': 'both'}]
        Data File Formats (Reformatting Options)
        ['TABULAR_ASCII', 'NetCDF4-CF', 'Shapefile', 'NetCDF-3']
        Reprojection Options
        []
        Data File (Reformatting) Options Supporting Reprojection
        ['TABULAR_ASCII', 'NetCDF4-CF', 'Shapefile', 'NetCDF-3', 'No reformatting']
        Data File (Reformatting) Options NOT Supporting Reprojection
        []
        Data Variables (also Subsettable)
        ['ancillary_data/atlas_sdp_gps_epoch',
        'ancillary_data/control',
        'ancillary_data/data_end_utc',
        .
        .
        .
        'quality_assessment/gt3r/signal_selection_source_fraction_3']
        """
        headers = [
            "Subsetting options",
            "Data File Formats (Reformatting Options)",
            "Reprojection Options",
            "Data File (Reformatting) Options Supporting Reprojection",
            "Data File (Reformatting) Options NOT Supporting Reprojection",
            "Data Variables (also Subsettable)",
        ]
        keys = [
            "options",
            "fileformats",
            "reprojectionONLY",
            "formatreproj",
            "noproj",
            "variables",
        ]

        try:
            all(key in self._cust_options.keys() for key in keys)
        except AttributeError or KeyError:
            self._cust_options = is2ref._get_custom_options(
                self._session, self.product, self._version
            )

        for h, k in zip(headers, keys):
            print(h)
            if k == "variables" and dictview:
                vgrp, paths = Variables.parse_var_list(self._cust_options[k])
                pprint.pprint(vgrp)
            else:
                pprint.pprint(self._cust_options[k])

    # ----------------------------------------------------------------------
    # Methods - Login and Granules (NSIDC-API)

    def earthdata_login(self, uid, email, s3token=False):
        """
        Log in to NSIDC EarthData to access data. Generates the needed session and token for most
        data searches and data ordering/download.

        Parameters
        ----------
        uid : string
            Earthdata login user ID
        email : string
            Email address. NSIDC will automatically send you emails about the status of your order.
        s3token : boolean, default False
            Generate AWS s3 ICESat-2 data access credentials

        See Also
        --------
        Earthdata.Earthdata

        Examples
        --------
        >>> reg_a = ipx.Query('ATL06',[-55, 68, -48, 71],['2019-02-20','2019-02-28']) # doctest: +SKIP
        >>> reg_a.earthdata_login(user_id,user_email) # doctest: +SKIP
        Earthdata Login password:  ········
        """

        if s3token == False:
            capability_url = f"https://n5eil02u.ecs.nsidc.org/egi/capabilities/{self.product}.{self._version}.xml"
        elif s3token == True:

            def is_ec2():
                import socket

                try:
                    socket.gethostbyname("instance-data")
                    return True
                except socket.gaierror:
                    return False

            # loosely check for AWS login capability without web request
            assert (
                is_ec2() == True
            ), "You must be working from a valid AWS instance to use s3 data access"
            capability_url = "https://data.nsidc.earthdatacloud.nasa.gov/s3credentials"

        self._session = Earthdata(uid, email, capability_url).login()

        # DevNote: might make sense to do this part elsewhere in the future, but wanted to get it implemented for now
        if s3token == True:
            self._s3login_credentials = json.loads(
                self._session.get(self._session.get(capability_url).url).content
            )
        self._email = email

    # DevGoal: check to make sure the see also bits of the docstrings work properly in RTD
    def avail_granules(self, ids=False, cycles=False, tracks=False, s3urls=False):
        """
        Obtain information about the available granules for the query
        object's parameters. By default, a complete list of available granules is
        obtained and stored in the object, but only summary information is returned.
        Lists of granule IDs, cycles and RGTs can be obtained using the boolean triggers.

        Parameters
        ----------
        ids : boolean, default False
            Indicates whether the function should return a list of granule IDs.

        cycles : boolean, default False
            Indicates whether the function should return a list of orbital cycles.

        tracks : boolean, default False
            Indicates whether the function should return a list of RGTs.

        s3urls : boolean, default False
            Indicates whether the function should return a list of potential AWS s3 urls.

        Examples
        --------
        >>> reg_a = ipx.Query('ATL06',[-55, 68, -48, 71],['2019-02-20','2019-02-28'])
        >>> reg_a.avail_granules()
        {'Number of available granules': 4,
        'Average size of granules (MB)': 53.948360681525,
        'Total size of all granules (MB)': 215.7934427261}

        >>> reg_a = ipx.Query('ATL06',[-55, 68, -48, 71],['2019-02-20','2019-02-23'])
        >>> reg_a.avail_granules(ids=True)
        [['ATL06_20190221121851_08410203_005_01.h5', 'ATL06_20190222010344_08490205_005_01.h5']]
        >>> reg_a.avail_granules(cycles=True)
        [['02', '02']]
        >>> reg_a.avail_granules(tracks=True)
        [['0841', '0849']]
        """

        #         REFACTOR: add test to make sure there's a session
        if not hasattr(self, "_granules"):
            self.granules
        try:
            self.granules.avail
        except AttributeError:
            self.granules.get_avail(self.CMRparams, self.reqparams)

        if ids or cycles or tracks or s3urls:
            # list of outputs in order of ids, cycles, tracks, s3urls
            return granules.gran_IDs(
                self.granules.avail,
                ids=ids,
                cycles=cycles,
                tracks=tracks,
                s3urls=s3urls,
            )
        else:
            return granules.info(self.granules.avail)

    # DevGoal: display output to indicate number of granules successfully ordered (and number of errors)
    # DevGoal: deal with subset=True for variables now, and make sure that if a variable subset
    # Coverage kwarg is input it's successfully passed through all other functions even if this is the only one run.
    def order_granules(self, verbose=False, subset=True, email=False, **kwargs):
        """
        Place an order for the available granules for the query object.

        Parameters
        ----------
        verbose : boolean, default False
            Print out all feedback available from the order process.
            Progress information is automatically printed regardless of the value of verbose.
        subset : boolean, default True
            Apply subsetting to the data order from the NSIDC, returning only data that meets the
            subset parameters. Spatial and temporal subsetting based on the input parameters happens
            by default when subset=True, but additional subsetting options are available.
            Spatial subsetting returns all data that are within the area of interest (but not complete
            granules. This eliminates false-positive granules returned by the metadata-level search)
        email: boolean, default False
            Have NSIDC auto-send order status email updates to indicate order status as pending/completed.
        **kwargs : key-value pairs
            Additional parameters to be passed to the subsetter.
            By default temporal and spatial subset keys are passed.
            Acceptable key values are ['format','projection','projection_parameters','Coverage'].
            The variable 'Coverage' list should be constructed using the `order_vars.wanted` attribute of the object.
            At this time (2020-05), only variable ('Coverage') parameters will be automatically formatted.

        See Also
        --------
        granules.place_order

        Examples
        --------
        >>> reg_a = ipx.Query('ATL06',[-55, 68, -48, 71],['2019-02-20','2019-02-28']) # doctest: +SKIP
        >>> reg_a.earthdata_login(user_id,user_email) # doctest: +SKIP
        Earthdata Login password:  ········
        >>> reg_a.order_granules() # doctest: +SKIP
        order ID: [###############]
        [order status output]
        error messages:
        [if any were returned from the NSIDC subsetter, e.g. No data found that matched subset constraints.]
        .
        .
        .
        Retry request status is: complete
        """

        if not hasattr(self, "reqparams"):
            self.reqparams

        if self._reqparams._reqtype == "search":
            self._reqparams._reqtype = "download"

        if "email" in self._reqparams.fmted_keys.keys() or email == False:
            self._reqparams.build_params(**self._reqparams.fmted_keys)
        else:
            self._reqparams.build_params(
                **self._reqparams.fmted_keys, email=self._email
            )

        if subset is False:
            self._subsetparams = None
        elif (
            subset == True
            and hasattr(self, "_subsetparams")
            and self._subsetparams == None
        ):
            del self._subsetparams

        # REFACTOR: add checks here to see if the granules object has been created,
        # and also if it already has a list of avail granules (if not, need to create one and add session)
        if not hasattr(self, "_granules"):
            self.granules
        self._granules.place_order(
            self.CMRparams,
            self.reqparams,
            self.subsetparams(**kwargs),
            verbose,
            subset,
            session=self._session,
            geom_filepath=self._geom_filepath,
        )

    # DevGoal: put back in the kwargs here so that people can just call download granules with subset=False!
    def download_granules(
        self, path, verbose=False, subset=True, restart=False, **kwargs
    ):  # , extract=False):
        """
        Downloads the data ordered using order_granules.

        Parameters
        ----------
        path : string
            String with complete path to desired download location.
        verbose : boolean, default False
            Print out all feedback available from the order process.
            Progress information is automatically printed regardless of the value of verbose.
        subset : boolean, default True
            Apply subsetting to the data order from the NSIDC, returning only data that meets the
            subset parameters. Spatial and temporal subsetting based on the input parameters happens
            by default when subset=True, but additional subsetting options are available.
            Spatial subsetting returns all data that are within the area of interest (but not complete
            granules. This eliminates false-positive granules returned by the metadata-level search)
        restart : boolean, default false
            If previous download was terminated unexpectedly. Run again with restart set to True to continue.
        **kwargs : key-value pairs
            Additional parameters to be passed to the subsetter.
            By default temporal and spatial subset keys are passed.
            Acceptable key values are ['format','projection','projection_parameters','Coverage'].
            The variable 'Coverage' list should be constructed using the `order_vars.wanted` attribute of the object.
            At this time (2020-05), only variable ('Coverage') parameters will be automatically formatted.

        See Also
        --------
        granules.download
        """
        """
        extract : boolean, default False
            Unzip the downloaded granules.

        Examples
        --------
        >>> reg_a = ipx.Query('ATL06',[-55, 68, -48, 71],['2019-02-20','2019-02-28']) # doctest: +SKIP
        >>> reg_a.earthdata_login(user_id,user_email) # doctest: +SKIP
        Earthdata Login password:  ········
        >>> reg_a.download_granules('/path/to/download/folder') # doctest: +SKIP
        Beginning download of zipped output...
        Data request [##########] of x order(s) is complete.
        """

        # if not os.path.exists(path):
        #     os.mkdir(path)
        # os.chdir(path)

        if not hasattr(self, "_granules"):
            self.granules

        if restart == True:
            pass
        else:
            if (
                not hasattr(self._granules, "orderIDs")
                or len(self._granules.orderIDs) == 0
            ):
                self.order_granules(verbose=verbose, subset=subset, **kwargs)

        self._granules.download(verbose, path, session=self._session, restart=restart)

    # DevGoal: add testing? What do we test, and how, given this is a visualization.
    # DevGoal(long term): modify this to accept additional inputs, etc.
    # DevGoal: move this to it's own module for visualizing, etc.
    # DevGoal: see Amy's data access notebook for a zoomed in map - implement here?
    def visualize_spatial_extent(
        self,
    ):  # additional args, basemap, zoom level, cmap, export
        """
        Creates a map displaying the input spatial extent

        Examples
        --------
        >>> reg_a = ipx.Query('ATL06','path/spatialfile.shp',['2019-02-22','2019-02-28']) # doctest: +SKIP
        >>> reg_a.visualize_spatial_extent # doctest: +SKIP
        [visual map output]
        """
        gdf = geospatial.geodataframe(self._sp_extent.extent_type, self._sp_extent.spatial_extent)

        try:
            from shapely.geometry import Polygon
            import geoviews as gv

            gv.extension("bokeh")

            line_geoms = Polygon(gdf["geometry"][0]).boundary
            bbox_poly = gv.Path(line_geoms).opts(color="red", line_color="red")
            tile = gv.tile_sources.EsriImagery.opts(width=500, height=500)
            return tile * bbox_poly

        except ImportError:
            world = gpd.read_file(gpd.datasets.get_path("naturalearth_lowres"))
            f, ax = plt.subplots(1, figsize=(12, 6))
            world.plot(ax=ax, facecolor="lightgray", edgecolor="gray")
            gdf.plot(ax=ax, color="#FF8C00", alpha=0.7)
            plt.show()

    def visualize_elevation(self):
        """
        Visualize elevation requested from OpenAltimetry API using datashader based on cycles
        https://holoviz.org/tutorial/Large_Data.html

        Returns
        -------
        map_cycle, map_rgt + lineplot_rgt : Holoviews objects
            Holoviews data visualization elements
        """
        viz = Visualize(self)
        cycle_map, rgt_map = viz.viz_elevation()

        return cycle_map, rgt_map<|MERGE_RESOLUTION|>--- conflicted
+++ resolved
@@ -113,11 +113,7 @@
 
     def __str__(self):
         str = "Extent type: {0} \nCoordinates: {1}\nDate range: ({2}, {3})".format(
-<<<<<<< HEAD
-            self.extent_type, self._spat_extent, self._temporal., self._end
-=======
-            self._sp_extent.extent_type, self._sp_extent.spatial_extent, self._start, self._end
->>>>>>> 30d28208
+            self._sp_extent.extent_type, self._sp_extent.spatial_extent, self._temporal.start, self._temporal.end
         )
         return str
 
@@ -312,6 +308,9 @@
     @property
     def spatial(self):
         return self._sp_extent
+    @property
+    def temporal(self):
+        return self._temporal
 
     @property
     def spatial_extent(self):
@@ -364,8 +363,8 @@
             return ["No temporal parameters set"]
         else:
             return [
-                self._start.strftime("%Y-%m-%d"),
-                self._end.strftime("%Y-%m-%d"),
+                self._temporal.start.strftime("%Y-%m-%d"),
+                self._temporal.end.strftime("%Y-%m-%d"),
             ]  # could also use self._start.date()
 
     @property
@@ -386,7 +385,7 @@
         if not hasattr(self, "_start"):
             return ["No temporal parameters set"]
         else:
-            return self._start.strftime("%H:%M:%S")
+            return self._temporal.start.strftime("%H:%M:%S")
 
     @property
     def end_time(self):
@@ -406,7 +405,7 @@
         if not hasattr(self, "_end"):
             return ["No temporal parameters set"]
         else:
-            return self._end.strftime("%H:%M:%S")
+            return self._temporal.end.strftime("%H:%M:%S")
 
     @property
     def cycles(self):
@@ -1006,7 +1005,7 @@
             verbose,
             subset,
             session=self._session,
-            geom_filepath=self._geom_filepath,
+            geom_filepath=self._sp_extent.extent_file,
         )
 
     # DevGoal: put back in the kwargs here so that people can just call download granules with subset=False!
