--- conflicted
+++ resolved
@@ -268,11 +268,6 @@
             # If the path is an s3 path set the respective element of self.is_s3 to True
             if file_.startswith("s3"):
                 self.is_s3[i] = True
-<<<<<<< HEAD
-=======
-            # set up
-            if True in self.is_s3:
->>>>>>> a9a46c50
                 auth = self.auth
             else:
                 auth = None
