--- conflicted
+++ resolved
@@ -268,31 +268,19 @@
     ----------
     data_source : string, List
         A string or list which specifies the files to be read. The string can be either: 1) the path of a single file 2) the path to a directory or 3) a [glob string](https://docs.python.org/3/library/glob.html).
-<<<<<<< HEAD
-=======
         The List must be a list of strings, each of which is the path of a single file.
->>>>>>> aedbcce2
 
     product : string
         ICESat-2 data product ID, also known as "short name" (e.g. ATL03).
         Available data products can be found at: https://nsidc.org/data/icesat-2/data-sets
-<<<<<<< HEAD
-        **Depreciation warning:** This argument is no longer required and will be depreciated in version 1.0.0. The dataset product is read from the file metadata.
-=======
         **Deprecation warning:** This argument is no longer required and will be deprecated in version 1.0.0. The dataset product is read from the file metadata.
->>>>>>> aedbcce2
 
     filename_pattern : string, default None
         String that shows the filename pattern as previously required for Intake's path_as_pattern argument.
         The default describes files downloaded directly from NSIDC (subsetted and non-subsetted) for most products (e.g. ATL06).
         The ATL11 filename pattern from NSIDC is: 'ATL{product:2}_{rgt:4}{orbitsegment:2}_{cycles:4}_{version:3}_{revision:2}.h5'.
-<<<<<<< HEAD
-        **Depreciation warning:** This argument is no longer required and will be depreciated in version 1.0.0.
-             
-=======
         **Deprecation warning:** This argument is no longer required and will be deprecated in version 1.0.0.
 
->>>>>>> aedbcce2
     catalog : string, default None
         Full path to an Intake catalog for reading in data.
         If you still need to create a catalog, leave as default.
@@ -326,11 +314,7 @@
 
     Reading a specific list of files
     >>> list_of_files = [
-<<<<<<< HEAD
-    ... '/path/to/data/processed_ATL06_20190226005526_09100205_006_02.h5', 
-=======
     ... '/path/to/data/processed_ATL06_20190226005526_09100205_006_02.h5',
->>>>>>> aedbcce2
     ... '/path/to/more/data/processed_ATL06_20191202102922_10160505_006_01.h5',
     ... ]
     >>> ipx.Read(list_of_files) # doctest: +SKIP
@@ -346,11 +330,7 @@
         product=None,
         filename_pattern=None,
         catalog=None,
-<<<<<<< HEAD
-        glob_kwargs = {},
-=======
         glob_kwargs={},
->>>>>>> aedbcce2
         out_obj_type=None,  # xr.Dataset,
     ):
         # Raise error for deprecated argument
@@ -362,26 +342,6 @@
             
         if data_source is None:
             raise ValueError("data_source is a required arguemnt")
-<<<<<<< HEAD
-           
-        # Raise warnings for deprecated arguments
-        if filename_pattern:
-            warnings.warn(
-                'The `filename_pattern` argument is deprecated. Instead please provide a '
-                'string, list, or glob string to the `data_source` argument.',
-                stacklevel=2,
-            )
-        
-        if product:
-            product = is2ref._validate_product(product)
-            warnings.warn(
-                'The `product` argument is no longer required. If the `data_source` argument given '
-                'contains files with multiple products the `product` argument will be used '
-                'to filter that list. In all other cases the product argument is ignored. '
-                'The recommended approach is to not include a `product` argument and instead '
-                'provide a `data_source` with files of only a single product type`.',
-=======
-
         # Raise warnings for deprecated arguments
         if filename_pattern:
             warnings.warn(
@@ -398,7 +358,6 @@
                 "to filter that list. In all other cases the product argument is ignored. "
                 "The recommended approach is to not include a `product` argument and instead "
                 "provide a `data_source` with files of only a single product type`.",
->>>>>>> aedbcce2
                 stacklevel=2,
             )
 
@@ -413,11 +372,7 @@
         elif isinstance(data_source, list):
             self._filelist = data_source
         elif os.path.isdir(data_source):
-<<<<<<< HEAD
-            data_source = os.path.join(data_source, '*')
-=======
             data_source = os.path.join(data_source, "*")
->>>>>>> aedbcce2
             self._filelist = glob.glob(data_source, **glob_kwargs)
         else:
             self._filelist = glob.glob(data_source, **glob_kwargs)
@@ -427,28 +382,17 @@
         # Create a dictionary of the products as read from the metadata
         product_dict = {}
         for file_ in self._filelist:
-<<<<<<< HEAD
-            product_dict[file_] = is2ref.extract_product(file_)
-        
-        # Raise warnings or errors for muliple products or products not matching the user-specified product
-=======
             product_dict[file_] = self._extract_product(file_)
 
         # Raise warnings or errors for multiple products or products not matching the user-specified product
->>>>>>> aedbcce2
         all_products = list(set(product_dict.values()))
         if len(all_products) > 1:
             if product:
                 warnings.warn(
-<<<<<<< HEAD
-                    f'Multiple products found in list of files: {product_dict}. Files that '
-                    'do not match the user specified product will be removed from processing.',
-=======
                     f"Multiple products found in list of files: {product_dict}. Files that "
                     "do not match the user specified product will be removed from processing.\n"
                     "Filtering files using a `product` argument is deprecated. Please use the "
                     "`data_source` argument to specify a list of files with the same product.",
->>>>>>> aedbcce2
                     stacklevel=2,
                 )
                 self._filelist = []
@@ -457,28 +401,13 @@
                         self._filelist.append(key)
                 if len(self._filelist) == 0:
                     raise TypeError(
-<<<<<<< HEAD
-                        'No files found in the file list matching the user-specified '
-                        'product type'
-=======
                         "No files found in the file list matching the user-specified "
                         "product type"
->>>>>>> aedbcce2
                     )
                 # Use the cleaned filelist to assign a product
                 self._product = product
             else:
                 raise TypeError(
-<<<<<<< HEAD
-                    f'Multiple product types were found in the file list: {product_dict}.'
-                    'Please provide a valid `data_source` parameter indicating files of a single '
-                    'product'
-                )
-        elif len(all_products) == 0:
-            raise TypeError(
-                'No files found matching the specified `data_source`. Check your glob '
-                'string or file list.'
-=======
                     f"Multiple product types were found in the file list: {product_dict}."
                     "Please provide a valid `data_source` parameter indicating files of a single "
                     "product"
@@ -487,7 +416,6 @@
             raise TypeError(
                 "No files found matching the specified `data_source`. Check your glob "
                 "string or file list."
->>>>>>> aedbcce2
             )
         else:
             # Assign the identified product to the property
@@ -495,19 +423,11 @@
         # Raise a warning if the metadata-located product differs from the user-specified product
         if product and self._product != product:
             warnings.warn(
-<<<<<<< HEAD
-                f'User specified product {product} does not match the product from the file'
-                ' metadata {self._product}',
-                stacklevel=2,
-            )
-        
-=======
                 f"User specified product {product} does not match the product from the file"
                 " metadata {self._product}",
                 stacklevel=2,
             )
 
->>>>>>> aedbcce2
         if out_obj_type is not None:
             print(
                 "Output object type will be an xarray DataSet - "
@@ -538,14 +458,7 @@
         """
 
         if not hasattr(self, "_read_vars"):
-<<<<<<< HEAD
             self._read_vars = Variables(path=self.filelist[0])
-=======
-            self._read_vars = Variables(
-                "file", path=self.filelist[0], product=self.product
-            )
-
->>>>>>> aedbcce2
         return self._read_vars
     
     @property
