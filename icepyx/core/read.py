--- conflicted
+++ resolved
@@ -474,24 +474,6 @@
 
     # ----------------------------------------------------------------------
     # Methods
-<<<<<<< HEAD
-    @staticmethod
-    def _extract_product(filepath):
-        """
-        Read the product type from the metadata of the file. Return the product as a string.
-        """
-        with h5py.File(filepath, "r") as f:
-            try:
-                product = f.attrs["short_name"].decode()
-                product = is2ref._validate_product(product)
-            except KeyError:
-                raise AttributeError(
-                    f"Unable to extract the product name from file metadata."
-                )
-        return product
-
-=======
->>>>>>> d5747fae
     @staticmethod
     def _check_source_for_pattern(source, filename_pattern):
         """
@@ -748,24 +730,6 @@
             )
         
         # Append the minimum variables needed for icepyx to merge the datasets
-<<<<<<< HEAD
-        var_list=[
-            "sc_orient",
-            "atlas_sdp_gps_epoch",
-            "cycle_number",
-            "rgt",
-            "data_start_utc",
-            "data_end_utc",
-        ]
-        
-        # Adjust the nec_varlist for individual products
-        if self.product == "ATL11":
-            var_list.remove("sc_orient")
-        
-        # Note: This fails if we are reading a file that doesn't have the var_list
-        # variables in it.
-        self.vars.append(defaults=False, var_list=var_list)
-=======
         # Skip products which do not contain required variables
         if self.product not in ['ATL14', 'ATL15', 'ATL23']:
             var_list=[
@@ -782,7 +746,6 @@
                 var_list.remove("sc_orient")
 
             self.vars.append(defaults=False, var_list=var_list)
->>>>>>> d5747fae
         
         try:
             groups_list = list_of_dict_vals(self.vars.wanted)
