--- conflicted
+++ resolved
@@ -4,10 +4,7 @@
 import sys
 import warnings
 
-<<<<<<< HEAD
-=======
 import earthaccess
->>>>>>> 4cf88417
 import numpy as np
 from s3fs.core import S3File
 import xarray as xr
@@ -163,11 +160,7 @@
     # acceptable inputs (for now) are a single file or directory
     # would ultimately like to make a Path (from pathlib import Path; isinstance(source, Path)) an option
     # see https://github.com/OSOceanAcoustics/echopype/blob/ab5128fb8580f135d875580f0469e5fba3193b84/echopype/utils/io.py#L82
-<<<<<<< HEAD
-    assert type(source) is str, "You must enter your input as a string."
-=======
     assert isinstance(source, str), "You must enter your input as a string."
->>>>>>> 4cf88417
     assert (
         os.path.isdir(source) is True or os.path.isfile(source) is True
     ), "Your data source string is not a valid data source."
@@ -368,12 +361,9 @@
         if data_source is None:
             raise ValueError("data_source is a required arguemnt")
 
-<<<<<<< HEAD
-=======
         # initialize authentication properties
         EarthdataAuthMixin.__init__(self)
 
->>>>>>> 4cf88417
         # Raise warnings for deprecated arguments
         if filename_pattern:
             raise DeprecationError(
@@ -384,20 +374,8 @@
         if product:
             raise DeprecationError("The `product` argument is no longer required.")
 
-<<<<<<< HEAD
         if isinstance(data_source, list):
-=======
-        # Create the filelist from the `data_source` argument
-        if filename_pattern:
-            # maintained for backward compatibility
-            pattern_ck, filelist = Read._check_source_for_pattern(
-                data_source, filename_pattern
-            )
-            assert pattern_ck
-            self._filelist = filelist
-        elif isinstance(data_source, list):
             # if data_source is a list pass that directly to _filelist
->>>>>>> 4cf88417
             self._filelist = data_source
         elif os.path.isdir(data_source):
             # if data_source is a directory glob search the directory and assign to _filelist
