--- conflicted
+++ resolved
@@ -751,13 +751,7 @@
             return ",".join(map(str, extent))
 
         else:
-<<<<<<< HEAD
-            # HACK: Pyright doesn't correctly understand this exhaustive check
-            #       see: https://github.com/microsoft/pyright/issues/8955
-            raise RuntimeError("Programmer error!")
-=======
             raise icepyx.core.exceptions.ExhaustiveTypeGuardException
->>>>>>> 191181eb
 
     def fmt_for_EGI(self) -> str:
         """
@@ -786,12 +780,4 @@
             return egi_extent.replace(" ", "")  # remove spaces for API call
 
         else:
-<<<<<<< HEAD
-            # HACK: Pyright doesn't correctly understand this exhaustive check
-            #       see: https://github.com/microsoft/pyright/issues/8955
-            raise RuntimeError("Programmer error!")
-=======
-            raise icepyx.core.exceptions.ExhaustiveTypeGuardException
-
-        return egi_extent
->>>>>>> 191181eb
+            raise icepyx.core.exceptions.ExhaustiveTypeGuardException