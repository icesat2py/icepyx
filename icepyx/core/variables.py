import os
import pprint

<<<<<<< HEAD
import numpy as np
import parse

=======
from icepyx.core.auth import EarthdataAuthMixin
>>>>>>> 38380443
import icepyx.core.is2ref as is2ref

# DEVGOAL: use h5py to simplify some of these tasks, if possible!


def list_of_dict_vals(input_dict):
    """
    Create a single list of the values from a dictionary.
    """
    wanted_list = []
    [wanted_list.append(val) for vals in input_dict.values() for val in vals]
    return wanted_list


# REFACTOR: class needs better docstrings
# DevNote: currently this class is not tested
class Variables(EarthdataAuthMixin):
    """
    Get, create, interact, and manipulate lists of variables and variable paths
    contained in ICESat-2 products.

    Parameters
    ----------
    vartype : string
        One of ['order', 'file', 'nsidc-s3'] to indicate the source of the input variables.
        This field will be auto-populated when a variable object is created as an
        attribute of a query object.
    avail : dictionary, default None
        Dictionary (key:values) of available variable names (keys) and paths (values).
    wanted : dictionary, default None
        As avail, but for the desired list of variables
    session : requests.session object
        A session object authenticating the user to download data using their Earthdata login information.
        The session object will automatically be passed from the query object if you
        have successfully logged in there.
    product : string, default None
        Properly formatted string specifying a valid ICESat-2 product
    version : string, default None
        Properly formatted string specifying a valid version of the ICESat-2 product
    path : string, default None
        For vartype file, a path to a directory of or single input data file (not yet implemented)
    """

    def __init__(
        self,
        vartype,
        avail=None,
        wanted=None,
        product=None,
        version=None,
        path=None,
        auth=None,
    ):

<<<<<<< HEAD
        assert vartype in ["order", "file", "nsidc-s3"], "Please submit a valid variables type flag"

=======
        assert vartype in ["order", "file"], "Please submit a valid variables type flag"
        
        # initialize authentication properties
        EarthdataAuthMixin.__init__(self, auth=auth)
        
>>>>>>> 38380443
        self._vartype = vartype
        self.product = product
        self._avail = avail
        self.wanted = wanted

        # DevGoal: put some more/robust checks here to assess validity of inputs

        if self._vartype == "order":
            if self._avail == None:
                self._version = version
        elif self._vartype == "file":
            # DevGoal: check that the list or string are valid dir/files
            self.path = path
        elif self._vartype == "nsidc-s3":
            # Grab metadata from s3 path
            template = ('s3://nsidc-cumulus-prod-protected/ATLAS/{product}/{version}/' 
            '{year}/{month}/{day}/{filename}')
            s3_pathinfo = parse.parse(template, path)
            self._version = s3_pathinfo['version']
            self._product = s3_pathinfo['product']
            self.path = path

    # @property
    # def wanted(self):
    #     return self._wanted

    def avail(self, options=False, internal=False):
        """
        Get the list of available variables and variable paths from the input data product

        Examples
        --------
        >>> reg_a = ipx.Query('ATL06',[-55, 68, -48, 71],['2019-02-20','2019-02-28'], version='5') # doctest: +SKIP
        >>> reg_a.order_vars.avail() # doctest: +SKIP
        ['ancillary_data/atlas_sdp_gps_epoch',
        'ancillary_data/control',
        'ancillary_data/data_end_utc',
        'ancillary_data/data_start_utc',
        .
        .
        .
        'quality_assessment/gt3r/signal_selection_source_fraction_3']
        """
        # if hasattr(self, '_avail'):
        #         return self._avail
        # else:
        if not hasattr(self, "_avail") or self._avail == None:
            if self._vartype in ["order", "nsidc-s3"]:
                self._avail = is2ref._get_custom_options(
                    self.session, self.product, self._version
                )["variables"]

            elif self._vartype == "file":
                import h5py

                self._avail = []

                def visitor_func(name, node):
                    if isinstance(node, h5py.Group):
                        # node is a Group
                        pass
                    else:
                        # node is a Dataset
                        self._avail.append(name)

                with h5py.File(self.path, "r") as h5f:
                    h5f.visititems(visitor_func)

        if options == True:
            vgrp, paths = self.parse_var_list(self._avail)
            allpaths = []
            [allpaths.extend(np.unique(np.array(paths[p]))) for p in range(len(paths))]
            allpaths = np.unique(allpaths)
            if internal == False:
                print("var_list inputs: " + ", ".join(vgrp.keys()))
                print("keyword_list and beam_list inputs: " + ", ".join(allpaths))
            elif internal == True:
                return vgrp, allpaths
        else:
            return self._avail

    @staticmethod
    def parse_var_list(varlist, tiered=True, tiered_vars=False):
        """
        Parse a list of path strings into tiered lists and names of variables

        Parameters
        ----------
        varlist : list of strings
            List of full variable paths to be parsed.

        tiered : boolean, default True
            Whether to return the paths (sans variable name) as a nested list of component strings
            (e.g. [['orbit_info', 'ancillary_data', 'gt1l'],['none','none','land_ice_segments']])
            or a single list of path strings (e.g. ['orbit_info','ancillary_data','gt1l/land_ice_segments'])

        tiered_vars : boolean, default False
            Whether or not to append a list of the variable names to the nested list of component strings
            (e.g. [['orbit_info', 'ancillary_data', 'gt1l'],['none','none','land_ice_segments'],
                ['sc_orient','atlas_sdp_gps_epoch','h_li']]))

        Examples
        --------
        >>> reg_a = ipx.Query('ATL06',[-55, 68, -48, 71],['2019-02-20','2019-02-28'], version='1') # doctest: +SKIP
        >>> var_dict, paths = reg_a.order_vars.parse_var_list(reg_a.order_vars.avail()) # doctest: +SKIP
        >>> var_dict # doctest: +SKIP
        {'atlas_sdp_gps_epoch': ['ancillary_data/atlas_sdp_gps_epoch'],
        .
        .
        .
        'latitude': ['gt1l/land_ice_segments/latitude',
        'gt1r/land_ice_segments/latitude',
        'gt2l/land_ice_segments/latitude',
        'gt2r/land_ice_segments/latitude',
        'gt3l/land_ice_segments/latitude',
        'gt3r/land_ice_segments/latitude'],
        .
        .
        .
        }
        >>> var_dict.keys() # doctest: +SKIP
        dict_keys(['atlas_sdp_gps_epoch', 'control', 'data_end_utc', 'data_start_utc',
        'end_cycle', 'end_delta_time', 'end_geoseg', 'end_gpssow', 'end_gpsweek',
        'end_orbit', 'end_region', 'end_rgt', 'granule_end_utc', 'granule_start_utc',
        'qa_at_interval', 'release', 'start_cycle', 'start_delta_time', 'start_geoseg',
        'start_gpssow', 'start_gpsweek', 'start_orbit', 'start_region', 'start_rgt',
        'version', 'dt_hist', 'fit_maxiter', 'fpb_maxiter', 'maxiter', 'max_res_ids',
        'min_dist', 'min_gain_th', 'min_n_pe', 'min_n_sel', 'min_signal_conf', 'n_hist',
        'nhist_bins', 'n_sigmas', 'proc_interval', 'qs_lim_bsc', 'qs_lim_hrs', 'qs_lim_hsigma',
        'qs_lim_msw', 'qs_lim_snr', 'qs_lim_sss', 'rbin_width', 'sigma_beam', 'sigma_tx',
        't_dead', 'atl06_quality_summary', 'delta_time', 'h_li', 'h_li_sigma', 'latitude',
        'longitude', 'segment_id', 'sigma_geo_h', 'fpb_mean_corr', 'fpb_mean_corr_sigma',
        'fpb_med_corr', 'fpb_med_corr_sigma', 'fpb_n_corr', 'med_r_fit', 'tx_mean_corr',
        tx_med_corr', 'dem_flag', 'dem_h', 'geoid_h', 'dh_fit_dx', 'dh_fit_dx_sigma', '
        dh_fit_dy', 'h_expected_rms', 'h_mean', 'h_rms_misfit', 'h_robust_sprd',
        'n_fit_photons', 'n_seg_pulses', 'sigma_h_mean', 'signal_selection_source',
        'signal_selection_source_status', 'snr', 'snr_significance', 'w_surface_window_final',
        ckgrd', 'bsnow_conf', 'bsnow_h', 'bsnow_od', 'cloud_flg_asr', 'cloud_flg_atm', 'dac',
        'e_bckgrd', 'layer_flag', 'msw_flag', 'neutat_delay_total', 'r_eff', 'solar_azimuth',
        'solar_elevation', 'tide_earth', 'tide_equilibrium', 'tide_load', 'tide_ocean',
        'tide_pole', 'ref_azimuth', 'ref_coelv', 'seg_azimuth', 'sigma_geo_at', 'sigma_geo_r',
        igma_geo_xt', 'x_atc', 'y_atc', 'bckgrd_per_m', 'bin_top_h', 'count', 'ds_segment_id',
        'lat_mean', 'lon_mean', 'pulse_count', 'segment_id_list', 'x_atc_mean', 'record_number',
        'reference_pt_lat', 'reference_pt_lon', 'signal_selection_status_all',
        'signal_selection_status_backup', 'signal_selection_status_confident', 'crossing_time',
        'cycle_number', 'lan', 'orbit_number', 'rgt', 'sc_orient', 'sc_orient_time',
        'qa_granule_fail_reason', 'qa_granule_pass_fail', 'signal_selection_source_fraction_0',
        'signal_selection_source_fraction_1', 'signal_selection_source_fraction_2',
        'signal_selection_source_fraction_3'])
        >>> import numpy # doctest: +SKIP
        >>> numpy.unique(paths) # doctest: +SKIP
        array(['ancillary_data', 'bias_correction', 'dem', 'fit_statistics',
        'geophysical', 'ground_track', 'gt1l', 'gt1r', 'gt2l', 'gt2r',
        'gt3l', 'gt3r', 'land_ice', 'land_ice_segments', 'none',
        'orbit_info', 'quality_assessment', 'residual_histogram',
        'segment_quality', 'signal_selection_status'], dtype='<U23')
        """

        # create a dictionary of variable names and paths
        vgrp = {}
        if tiered == False:
            paths = []
        else:
            num = np.max([v.count("/") for v in varlist])
            #         print('max needed: ' + str(num))
            if tiered_vars == True:
                paths = [[] for i in range(num + 1)]
            else:
                paths = [[] for i in range(num)]

        # print(self._cust_options['variables'])
        for vn in varlist:
            vpath, vkey = os.path.split(vn)
            # print('path '+ vpath + ', key '+vkey)
            if vkey not in vgrp.keys():
                vgrp[vkey] = [vn]
            else:
                vgrp[vkey].append(vn)

            if vpath:
                if tiered == False:
                    paths.append(vpath)
                else:
                    j = 0
                    for d in vpath.split("/"):
                        paths[j].append(d)
                        j = j + 1
                    for i in range(j, num):
                        paths[i].append("none")
                        i = i + 1
                    if tiered_vars == True:
                        paths[num].append(vkey)

        return vgrp, paths

    def _check_valid_lists(
        self, vgrp, allpaths, var_list=None, beam_list=None, keyword_list=None
    ):
        """
        Check that the user is requesting valid paths and/or variables for their product.

        See self.append() for further details on the list of input parameters.

        Parameters:
        -----------
        vgrp : dict
            Dictionary containing product variables as keys

        allpaths : list
            List of all potential path keywords

        var_list : list of strings, default None
            List of user requested variables

        beam_list : list of strings, default None
            List of user requested beams

        keyword_list : list of strings, default None
            List of user requested variable path keywords

        """
        # check if the list of variables, if specified, are available in the product
        if var_list is not None:
            for var_id in var_list:
                if var_id not in vgrp.keys():
                    err_msg_varid = "Invalid variable name: " + var_id + ". "
                    err_msg_varid = err_msg_varid + "Please select from this list: "
                    err_msg_varid = err_msg_varid + ", ".join(vgrp.keys())
                    raise ValueError(err_msg_varid)

        # DevGoal: is there a way to not have this hard-coded in?
        # check if the list of beams, if specified, are available in the product
        if self.product == "ATL09":
            beam_avail = ["profile_" + str(i + 1) for i in range(3)]
        elif self.product == "ATL11":
            beam_avail = ["pt" + str(i + 1) for i in range(3)]
        else:
            beam_avail = ["gt" + str(i + 1) + "l" for i in range(3)]
            beam_avail = beam_avail + ["gt" + str(i + 1) + "r" for i in range(3)]
        if beam_list is not None:
            for beam_id in beam_list:
                if beam_id not in beam_avail:
                    err_msg_beam = "Invalid beam_id: " + beam_id + ". "
                    err_msg_beam = err_msg_beam + "Please select from this list: "
                    err_msg_beam = err_msg_beam + ", ".join(beam_avail)
                    raise ValueError(err_msg_beam)

        # check if keywords, if specified, are available for the product
        if keyword_list is not None:
            for kw in keyword_list:
                #                 assert kw in allpaths, "Invalid keyword. Please select from: " + ', '.join(allpaths)

                # DevGoal: update here to not include profiles/beams in the allpaths list
                if kw not in allpaths:
                    err_msg_kw = "Invalid keyword: " + kw + ". "
                    err_msg_kw = err_msg_kw + "Please select from this list: "
                    err_msg_kw = err_msg_kw + ", ".join(np.unique(np.array(allpaths)))
                    raise ValueError(err_msg_kw)

    def _get_sum_varlist(self, var_list, all_vars, defaults):
        """
        Get the list of variables to add or iterate through, depending on function inputs.
        """
        sum_varlist = []
        if defaults == True:
            sum_varlist = sum_varlist + is2ref._default_varlists(self.product)
        if var_list is not None:
            for vn in var_list:
                if vn not in sum_varlist:
                    sum_varlist.append(vn)
        if len(sum_varlist) == 0:
            sum_varlist = all_vars

        return sum_varlist

    @staticmethod
    def _get_combined_list(beam_list, keyword_list):
        """
        Get the combined list of beams and/or keywords to add or iterate through.
        """
        combined_list = []
        if beam_list == None:
            combined_list = keyword_list
        elif keyword_list == None:
            combined_list = beam_list
        else:
            combined_list = keyword_list + beam_list

        return combined_list

    @staticmethod
    def _iter_vars(sum_varlist, req_vars, vgrp):
        """
        Iterate through the wanted variables supplied in sum_varlist and add them and their paths
        to the list of requested variables.
        """
        for vn in sum_varlist:
            req_vars[vn] = vgrp[vn]
        return req_vars

    def _iter_paths(self, sum_varlist, req_vars, vgrp, beam_list, keyword_list):
        """
        Iterate through the list of paths for each variable in sum_varlist. Add the paths that have matches
        to combined_list the dictionary of requested variables.
        """
        combined_list = self._get_combined_list(beam_list, keyword_list)

        for vkey in sum_varlist:
            for vpath in vgrp[vkey]:
                vpath_kws = vpath.split("/")

                try:
                    for bkw in beam_list:
                        if bkw in vpath_kws:
                            for kw in keyword_list:
                                if kw in vpath_kws:
                                    if vkey not in req_vars:
                                        req_vars[vkey] = []
                                    if vpath not in req_vars[vkey]:
                                        req_vars[vkey].append(vpath)
                except TypeError:
                    for kw in combined_list:
                        if kw in vpath_kws:
                            if vkey not in req_vars:
                                req_vars[vkey] = []
                            if vpath not in req_vars[vkey]:
                                req_vars[vkey].append(vpath)
        return req_vars

    # DevGoal: we can ultimately add an "interactive" trigger that will open the not-yet-made widget. Otherwise, it will use the var_list passed by the user/defaults
    def append(self, defaults=False, var_list=None, beam_list=None, keyword_list=None):
        """
        Add to the list of desired variables using user specified beams and variable list.
        A pregenerated default variable list can be used by setting defaults to True.
        Note: The calibrated backscatter cab_prof is not in the default list for ATL09

        Parameters
        ----------
        defaults : boolean, default False
            Include the variables in the default variable list. Defaults are defined per-data product.
            When specified in conjuction with a var_list, default variables not on the user-
            specified list will be added to the order.

        var_list : list of strings, default None
            A list of variables to request, if not all available variables are wanted.
            A list of available variables can be obtained by entering `var_list=['']` into the function.

        beam_list : list of strings, default None
            A list of beam strings, if only selected beams are wanted (the default value of None will automatically
            include all beams). For ATL09, acceptable values are ['profile_1', 'profile_2', 'profile_3'].
            For ATL11, acceptable values are ['pt1','pt2','pt3'].
            For all other products, acceptable values are ['gt1l', 'gt1r', 'gt2l', 'gt2r', 'gt3l', 'gt3r'].

        keyword_list : list of strings, default None
            A list of subdirectory names (keywords), from any heirarchy level within the data structure, to select variables within
            the product that include that keyword in their path. A list of availble keywords can be obtained by
            entering `keyword_list=['']` into the function.

        Notes
        -----
        See also the `IS2_data_access2-subsetting
        <https://icepyx.readthedocs.io/en/latest/example_notebooks/IS2_data_access2-subsetting.html>`_
        example notebook

        Examples
        --------
        >>> reg_a = ipx.Query('ATL06',[-55, 68, -48, 71],['2019-02-20','2019-02-28']) # doctest: +SKIP

        To add all variables related to a specific ICESat-2 beam

        >>> reg_a.order_vars.append(beam_list=['gt1r']) # doctest: +SKIP

        To include the default variables:

        >>> reg_a.order_vars.append(defaults=True) # doctest: +SKIP

        To add specific variables in orbit_info

        >>> reg_a.order_vars.append(keyword_list=['orbit_info'],var_list=['sc_orient_time']) # doctest: +SKIP

        To add all variables and paths in ancillary_data

        >>> reg_a.order_vars.append(keyword_list=['ancillary_data']) # doctest: +SKIP
        """

        assert not (
            defaults == False
            and var_list == None
            and beam_list == None
            and keyword_list == None
        ), "You must enter parameters to add to a variable subset list. If you do not want to subset by variable, ensure your is2.subsetparams dictionary does not contain the key 'Coverage'."

        req_vars = {}

        # if not hasattr(self, 'avail') or self.avail==None: self.get_avail()
        # vgrp, paths = self.parse_var_list(self.avail)
        # allpaths = []
        # [allpaths.extend(np.unique(np.array(paths[p]))) for p in range(len(paths))]
        vgrp, allpaths = self.avail(options=True, internal=True)

        self._check_valid_lists(vgrp, allpaths, var_list, beam_list, keyword_list)

        # add the mandatory variables to the data object
        if self._vartype == "order":
            nec_varlist = [
                "sc_orient",
                "sc_orient_time",
                "atlas_sdp_gps_epoch",
                "data_start_utc",
                "data_end_utc",
                "granule_start_utc",
                "granule_end_utc",
                "start_delta_time",
                "end_delta_time",
            ]
        elif self._vartype == "file":
            nec_varlist = [
                "sc_orient",
                "atlas_sdp_gps_epoch",
                "cycle_number",
                "rgt",
                "data_start_utc",
                "data_end_utc",
            ]

        # Adjust the nec_varlist for individual products
        if self.product == "ATL11":
            nec_varlist.remove("sc_orient")

        try:
            self._check_valid_lists(vgrp, allpaths, var_list=nec_varlist)
        except ValueError:
            # Assume gridded product since user input lists were previously validated
            nec_varlist = []

        if not hasattr(self, "wanted") or self.wanted == None:
            for varid in nec_varlist:
                req_vars[varid] = vgrp[varid]
            self.wanted = req_vars

            # DEVGOAL: add a secondary var list to include uncertainty/error information for lower level data if specific data variables have been specified...

        # generate a list of variable names to include, depending on user input
        sum_varlist = self._get_sum_varlist(var_list, vgrp.keys(), defaults)

        # Case only variables (but not keywords or beams) are specified
        if beam_list == None and keyword_list == None:
            req_vars.update(self._iter_vars(sum_varlist, req_vars, vgrp))

        # Case a beam and/or keyword list is specified (with or without variables)
        else:
            req_vars.update(
                self._iter_paths(sum_varlist, req_vars, vgrp, beam_list, keyword_list)
            )

        # update the data object variables
        for vkey in req_vars.keys():
            # add all matching keys and paths for new variables
            if vkey not in self.wanted.keys():
                self.wanted[vkey] = req_vars[vkey]
            else:
                for vpath in req_vars[vkey]:
                    if vpath not in self.wanted[vkey]:
                        self.wanted[vkey].append(vpath)

    # DevGoal: we can ultimately add an "interactive" trigger that will open the not-yet-made widget. Otherwise, it will use the var_list passed by the user/defaults
    def remove(self, all=False, var_list=None, beam_list=None, keyword_list=None):
        """
        Remove the variables and paths from the wanted list using user specified beam, keyword,
         and variable lists.

        Parameters
        ----------
        all : boolean, default False
            Remove all variables and paths from the wanted list.

        var_list : list of strings, default None
            A list of variables to request, if not all available variables are wanted.
            A list of available variables can be obtained by entering `var_list=['']` into the function.

        beam_list : list of strings, default None
            A list of beam strings, if only selected beams are wanted (the default value of None will automatically
            include all beams). For ATL09, acceptable values are ['profile_1', 'profile_2', 'profile_3'].
            For ATL11, acceptable values are ['pt1','pt2','pt3'].
            For all other products, acceptable values are ['gt1l', 'gt1r', 'gt2l', 'gt2r', 'gt3l', 'gt3r'].

        keyword_list : list of strings, default None
            A list of subdirectory names (keywords), from any heirarchy level within the data structure, to select variables within
            the product that include that keyword in their path.

        Notes
        -----
        See also the `IS2_data_access2-subsetting
        <https://icepyx.readthedocs.io/en/latest/example_notebooks/IS2_data_access2-subsetting.html>`_
        example notebook

        Examples
        --------
        >>> reg_a = ipx.Query('ATL06',[-55, 68, -48, 71],['2019-02-20','2019-02-28']) # doctest: +SKIP

        To clear the list of wanted variables

        >>> reg_a.order_vars.remove(all=True) # doctest: +SKIP

        To remove all variables related to a specific ICESat-2 beam

        >>> reg_a.order_vars.remove(beam_list=['gt1r']) # doctest: +SKIP

        To remove specific variables in orbit_info

        >>> reg_a.order_vars.remove(keyword_list=['orbit_info'],var_list=['sc_orient_time']) # doctest: +SKIP

        To remove all variables and paths in ancillary_data

        >>> reg_a.order_vars.remove(keyword_list=['ancillary_data']) # doctest: +SKIP
        """

        if not hasattr(self, "wanted") or self.wanted == None:
            raise ValueError(
                "You must construct a wanted variable list in order to remove values from it."
            )

        assert not (
            all == False
            and var_list == None
            and beam_list == None
            and keyword_list == None
        ), "You must specify which variables/paths/beams you would like to remove from your wanted list."

        # if not hasattr(self, 'avail'): self.get_avail()
        # vgrp, paths = self.parse_var_list(self.avail)
        # # vgrp, paths = self.parse_var_list(self._cust_options['variables'])
        # allpaths = []
        # [allpaths.extend(np.unique(np.array(paths[p]))) for p in range(len(paths))]
        # allpaths = np.unique(allpaths)

        # self._check_valid_lists(vgrp, allpaths, var_list, beam_list, keyword_list)

        if all == True:
            try:
                self.wanted = None
            except NameError:
                pass

        else:
            # Case only variables (but not keywords or beams) are specified
            if beam_list == None and keyword_list == None:
                for vn in var_list:
                    try:
                        del self.wanted[vn]
                    except KeyError:
                        pass

            # DevGoal: Do we want to enable the user to remove mandatory variables (how it's written now)?
            # Case a beam and/or keyword list is specified (with or without variables)
            else:
                combined_list = self._get_combined_list(beam_list, keyword_list)
                if var_list == None:
                    var_list = self.wanted.keys()

                # nec_varlist = ['sc_orient','atlas_sdp_gps_epoch','data_start_utc','data_end_utc',
                #             'granule_start_utc','granule_end_utc','start_delta_time','end_delta_time']

                for vkey in tuple(var_list):  # self.wanted.keys()):
                    for vpath in tuple(self.wanted[vkey]):
                        vpath_kws = vpath.split("/")

                        try:
                            for bkw in beam_list:
                                if bkw in vpath_kws:
                                    for kw in keyword_list:

                                        if kw in vpath_kws:
                                            self.wanted[vkey].remove(vpath)
                        except TypeError:
                            for kw in combined_list:
                                if kw in vpath_kws and vkey in var_list:
                                    self.wanted[vkey].remove(vpath)

                    try:
                        if self.wanted[vkey] == []:
                            del self.wanted[vkey]
                    except KeyError:
                        pass<|MERGE_RESOLUTION|>--- conflicted
+++ resolved
@@ -1,13 +1,10 @@
 import os
 import pprint
 
-<<<<<<< HEAD
 import numpy as np
 import parse
 
-=======
 from icepyx.core.auth import EarthdataAuthMixin
->>>>>>> 38380443
 import icepyx.core.is2ref as is2ref
 
 # DEVGOAL: use h5py to simplify some of these tasks, if possible!
@@ -62,16 +59,11 @@
         auth=None,
     ):
 
-<<<<<<< HEAD
         assert vartype in ["order", "file", "nsidc-s3"], "Please submit a valid variables type flag"
 
-=======
-        assert vartype in ["order", "file"], "Please submit a valid variables type flag"
-        
         # initialize authentication properties
         EarthdataAuthMixin.__init__(self, auth=auth)
-        
->>>>>>> 38380443
+
         self._vartype = vartype
         self.product = product
         self._avail = avail
