--- conflicted
+++ resolved
@@ -11,29 +11,18 @@
     All sub-classes must support the following methods for use via the QUEST class.
     """
 
-<<<<<<< HEAD
-    def __init__(self, spatial_extent=None, date_range=None, start_time=None, end_time=None):
-=======
     def __init__(
         self, spatial_extent=None, date_range=None, start_time=None, end_time=None
     ):
->>>>>>> 1d533417
         """
         Complete any dataset specific initializations (i.e. beyond space and time) required here.
         For instance, ICESat-2 requires a product, and Argo requires parameters.
         One can also check that the "default" space and time supplied by QUEST are the right format
         (e.g. if the spatial extent must be a bounding box).
         """
-<<<<<<< HEAD
         super().__init__(spatial_extent, date_range, start_time, end_time)
         # self.bounding_box = boundingbox
         # self.time_frame = timeframe
-
-    def _fmt_coordinates(self):
-        # use icepyx geospatial module (icepyx core)
-=======
->>>>>>> 1d533417
-        raise NotImplementedError
 
     # ----------------------------------------------------------------------
     # Formatting API Inputs
@@ -45,11 +34,7 @@
         """
         raise NotImplementedError
 
-<<<<<<< HEAD
-    def search_data(self):
-=======
     def _fmt_timerange(self):
->>>>>>> 1d533417
         """
         Convert temporal information into format needed by DataSet API,
         if different than the formats available directly from SuperQuery.
