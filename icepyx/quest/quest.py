import matplotlib.pyplot as plt

from icepyx.core.query import GenQuery, Query
<<<<<<< HEAD
from icepyx.quest.dataset_scripts.argo import Argo
=======

# from icepyx.quest.dataset_scripts.argo import Argo
>>>>>>> 0a8f5581


# todo: implement the subclass inheritance
class Quest(GenQuery):
    """
    QUEST - Query Unify Explore SpatioTemporal - object to query, obtain, and perform basic
    operations on datasets (i.e. Argo, BGC Argo, MODIS, etc) for combined analysis with ICESat-2
    data products. A new dataset can be added using the `dataset.py` template.
    QUEST expands the icepyx GenQuery superclass.

    See the doc page for GenQuery for details on temporal and spatial input parameters.


    Parameters
    ----------
    proj : proj4 string
        Geospatial projection.
        Not yet implemented

    Returns
    -------
    quest object

    Examples
    --------
    Initializing Quest with a bounding box.

    >>> reg_a_bbox = [-55, 68, -48, 71]
    >>> reg_a_dates = ['2019-02-20','2019-02-28']
    >>> reg_a = Quest(spatial_extent=reg_a_bbox, date_range=reg_a_dates)
    >>> print(reg_a)
    Extent type: bounding_box
    Coordinates: [-55.0, 68.0, -48.0, 71.0]
    Date range: (2019-02-20 00:00:00, 2019-02-28 23:59:59)
    Data sets: None

    Add datasets to the quest object.

    >>> reg_a.datasets = {'ATL07':None, 'Argo':None}
    >>> print(reg_a)
    Extent type: bounding_box
    Coordinates: [-55.0, 68.0, -48.0, 71.0]
    Date range: (2019-02-20 00:00:00, 2019-02-28 23:59:59)
    Data sets: ATL07, Argo

    See Also
    --------
    GenQuery
    """

    def __init__(
        self,
        spatial_extent=None,
        date_range=None,
        start_time=None,
        end_time=None,
        proj="Default",
    ):
        """
        Tells QUEST to initialize data given the user input spatiotemporal data.
        """
        super().__init__(spatial_extent, date_range, start_time, end_time)
        self.datasets = {}

    def __str__(self):
        str = super(Quest, self).__str__()

        str += "\nData sets: "

        if not self.datasets:
            str += "None"
        else:
            for i in self.datasets.keys():
                str += "{0}, ".format(i)
            str = str[:-2]  # remove last ', '

        return str

<<<<<<< HEAD
    def add_icesat2(self,
                    product=None,
                    start_time=None,
                    end_time=None,
                    version=None,
                    cycles=None,
                    tracks=None,
                    files=None,
                    **kwargs,
                    ):

        query = Query(product,
                      self._spatial.extent,
                      [self._temporal.start, self._temporal.end],
                      start_time,
                      end_time,
                      version,
                      cycles,
                      tracks,
                      files,
                      **kwargs,
                      )

        self.datasets["icesat2"] = query


    def add_argo(self, params=["temperature"], presRange=None):

        argo = Argo(self._spatial, self._temporal, params, presRange)
        self.datasets["argo"] = argo

    def search_all(self):
=======
    # ----------------------------------------------------------------------
    # Datasets

    def add_icesat2(
        self,
        product=None,
        start_time=None,
        end_time=None,
        version=None,
        cycles=None,
        tracks=None,
        files=None,
        **kwargs,
    ):
        """
        Adds ICESat-2 datasets to QUEST structure.
        """

        query = Query(
            product,
            self._spatial.extent,
            [self._temporal.start, self._temporal.end],
            start_time,
            end_time,
            version,
            cycles,
            tracks,
            files,
            **kwargs,
        )

        self.datasets["icesat2"] = query

    # def add_argo(self, params=["temperature"], presRange=None):

    #     argo = Argo(self._spatial, self._temporal, params, presRange)
    #     self.datasets["argo"] = argo

    # ----------------------------------------------------------------------
    # Methods (on all datasets)

    # error handling? what happens when one of i fails...
    def search_all(self):
        """
        Searches for requred dataset within platform (i.e. ICESat-2, Argo) of interest.
        """
        print("\nSearching all datasets...")
>>>>>>> 0a8f5581

        for i in self.datasets.values():
            print()
            if isinstance(i, Query):
<<<<<<< HEAD
                print('icesat2')
                # i.order_granules()
            else:
                print(i)
                msg = i.search_data()

    def download_all(self, path=''):
=======
                print("---ICESat-2---")
                msg = i.avail_granules()
                print(msg)
            else:
                print(i)
                i.search_data()

    # error handling? what happens when one of i fails...
    def download_all(self, path=""):
        ' ' 'Downloads requested dataset(s).' ' '
        print("\nDownloading all datasets...")
>>>>>>> 0a8f5581

        for i in self.datasets.values():
            print()
            if isinstance(i, Query):
<<<<<<< HEAD
                print('icesat2')
                # i.download_granules(path)
=======
                print("---ICESat-2---")
                msg = i.download_granules(path)
                print(msg)
>>>>>>> 0a8f5581
            else:
                i.download()
                print(i)

<<<<<<< HEAD

    # DEVNOTE: see colocated data branch and phyto team files for code that expands quest functionality

# Todo: remove this later -- just here for debugging
if __name__ == '__main__':
    bounding_box = [-150, 30, -120, 60]
    date_range = ["2022-06-07", "2022-06-14"]
    my_quest = Quest(spatial_extent=bounding_box, date_range=date_range)
    print(my_quest._spatial)
    print(my_quest._temporal)

    my_quest.add_argo(params=["down_irradiance412", "temperature"])
    print(my_quest.datasets["argo"].params)

    my_quest.add_icesat2(product="ATL06")
    print(my_quest.datasets["icesat2"].product)

    print(my_quest)

    print("\nBeginning search...")
    my_quest.search_all()
    print("\nBeginning download...")
    my_quest.download_all()
=======
    # DEVNOTE: see colocated data branch and phyto team files for code that expands quest functionality


# Todo: remove this later -- just here for debugging
if __name__ == "__main__":
    bounding_box = [-150, 30, -120, 60]
    date_range = ["2022-06-07", "2022-06-14"]
    my_quest = Quest(spatial_extent=bounding_box, date_range=date_range)
    # print(my_quest.spatial)
    # print(my_quest.temporal)

    # my_quest.add_argo(params=["down_irradiance412", "temperature"])
    # print(my_quest.datasets["argo"].params)

    my_quest.add_icesat2(product="ATL06")
    # print(my_quest.datasets["icesat2"].product)

    print(my_quest)

    my_quest.search_all()

    # this one still needs work for IS2 because of auth...
    my_quest.download_all()
>>>>>>> 0a8f5581
<|MERGE_RESOLUTION|>--- conflicted
+++ resolved
@@ -1,12 +1,8 @@
 import matplotlib.pyplot as plt
 
 from icepyx.core.query import GenQuery, Query
-<<<<<<< HEAD
-from icepyx.quest.dataset_scripts.argo import Argo
-=======
 
 # from icepyx.quest.dataset_scripts.argo import Argo
->>>>>>> 0a8f5581
 
 
 # todo: implement the subclass inheritance
@@ -85,40 +81,6 @@
 
         return str
 
-<<<<<<< HEAD
-    def add_icesat2(self,
-                    product=None,
-                    start_time=None,
-                    end_time=None,
-                    version=None,
-                    cycles=None,
-                    tracks=None,
-                    files=None,
-                    **kwargs,
-                    ):
-
-        query = Query(product,
-                      self._spatial.extent,
-                      [self._temporal.start, self._temporal.end],
-                      start_time,
-                      end_time,
-                      version,
-                      cycles,
-                      tracks,
-                      files,
-                      **kwargs,
-                      )
-
-        self.datasets["icesat2"] = query
-
-
-    def add_argo(self, params=["temperature"], presRange=None):
-
-        argo = Argo(self._spatial, self._temporal, params, presRange)
-        self.datasets["argo"] = argo
-
-    def search_all(self):
-=======
     # ----------------------------------------------------------------------
     # Datasets
 
@@ -166,20 +128,10 @@
         Searches for requred dataset within platform (i.e. ICESat-2, Argo) of interest.
         """
         print("\nSearching all datasets...")
->>>>>>> 0a8f5581
 
         for i in self.datasets.values():
             print()
             if isinstance(i, Query):
-<<<<<<< HEAD
-                print('icesat2')
-                # i.order_granules()
-            else:
-                print(i)
-                msg = i.search_data()
-
-    def download_all(self, path=''):
-=======
                 print("---ICESat-2---")
                 msg = i.avail_granules()
                 print(msg)
@@ -191,48 +143,17 @@
     def download_all(self, path=""):
         ' ' 'Downloads requested dataset(s).' ' '
         print("\nDownloading all datasets...")
->>>>>>> 0a8f5581
 
         for i in self.datasets.values():
             print()
             if isinstance(i, Query):
-<<<<<<< HEAD
-                print('icesat2')
-                # i.download_granules(path)
-=======
                 print("---ICESat-2---")
                 msg = i.download_granules(path)
                 print(msg)
->>>>>>> 0a8f5581
             else:
                 i.download()
                 print(i)
 
-<<<<<<< HEAD
-
-    # DEVNOTE: see colocated data branch and phyto team files for code that expands quest functionality
-
-# Todo: remove this later -- just here for debugging
-if __name__ == '__main__':
-    bounding_box = [-150, 30, -120, 60]
-    date_range = ["2022-06-07", "2022-06-14"]
-    my_quest = Quest(spatial_extent=bounding_box, date_range=date_range)
-    print(my_quest._spatial)
-    print(my_quest._temporal)
-
-    my_quest.add_argo(params=["down_irradiance412", "temperature"])
-    print(my_quest.datasets["argo"].params)
-
-    my_quest.add_icesat2(product="ATL06")
-    print(my_quest.datasets["icesat2"].product)
-
-    print(my_quest)
-
-    print("\nBeginning search...")
-    my_quest.search_all()
-    print("\nBeginning download...")
-    my_quest.download_all()
-=======
     # DEVNOTE: see colocated data branch and phyto team files for code that expands quest functionality
 
 
@@ -255,5 +176,4 @@
     my_quest.search_all()
 
     # this one still needs work for IS2 because of auth...
-    my_quest.download_all()
->>>>>>> 0a8f5581
+    my_quest.download_all()