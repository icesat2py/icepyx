--- conflicted
+++ resolved
@@ -179,27 +179,19 @@
                     except KeyError:
                         msg = v.avail_granules()
                     print(msg)
-<<<<<<< HEAD
-                else:  # querying all other data sets
-                    print(i)
-                    i.search_data()
-=======
+
                 else:
                     print(k)
                     try:
                         v.search_data(kwargs[k])
                     except KeyError:
                         v.search_data()
->>>>>>> fb90b0c6
+
             except:
                 dataset_name = type(v).__name__
                 print("Error querying data from {0}".format(dataset_name))
 
-<<<<<<< HEAD
-    # error handling? what happens when one of i fails...
-    def download_all(self, path=""):
-        " " "Downloads requested dataset(s)." " "
-=======
+                
     # error handling? what happens if the user tries to re-download?
     def download_all(self, path="", **kwargs):
         """
@@ -214,20 +206,12 @@
                 and values allowable for the `search_data()` function for that dataset.
                 For instance: `icesat2 = {"verbose":True}, argo = {"keep_existing":True}`.
         """
->>>>>>> fb90b0c6
+
         print("\nDownloading all datasets...")
 
         for k, v in self.datasets.items():
             print()
-<<<<<<< HEAD
-            if isinstance(i, Query):
-                print("---ICESat-2---")
-                msg = i.download_granules(path)
-                print(msg)
-            else:
-                i.download()
-                print(i)
-=======
+
             try:
 
                 if isinstance(v, Query):
@@ -246,5 +230,4 @@
                     print(msg)
             except:
                 dataset_name = type(v).__name__
-            print("Error downloading data from {0}".format(dataset_name))
->>>>>>> fb90b0c6
+            print("Error downloading data from {0}".format(dataset_name))