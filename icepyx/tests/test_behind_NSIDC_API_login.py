--- conflicted
+++ resolved
@@ -13,7 +13,6 @@
 # or is this an NSIDC level test so long as we verify the right info is submitted?
 
 
-<<<<<<< HEAD
 @pytest.fixture(
     scope="module",
     params=[
@@ -33,15 +32,6 @@
 )
 def reg(request):
     return ipx.Query(**request.param)
-=======
-@pytest.fixture(scope="module")
-def reg():
-    live_reg = ipx.Query(
-        "ATL06", [-55, 68, -48, 71], ["2019-02-22", "2019-02-28"], version="006"
-    )
-    yield live_reg
-    del live_reg
->>>>>>> b2dbb145
 
 
 @pytest.fixture(scope="module")
