--- conflicted
+++ resolved
@@ -27,14 +27,9 @@
 
 ########## about_product ##########
 # Note: requires internet connection
-<<<<<<< HEAD
 # could the github flat data option be used here? https://octo.github.com/projects/flat-data
-# def test_dataset_info():
-#     obs = is2ref.about_dataset('ATL06')
-=======
 # def test_product_info():
 #     obs = is2ref.about_product('ATL06')
->>>>>>> 6cf5d8fa
 #     print(obs)
 #     #TestQuestion: what is a better way to do this? I think maybe use a mock, which would also deal with the dicts not matching because of the 'updated' key value
 #     #That or check for the same keys and the same values where applicable
