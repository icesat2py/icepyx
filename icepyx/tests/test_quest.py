--- conflicted
+++ resolved
@@ -66,21 +66,12 @@
     # Search and test all datasets
     quest_instance.search_all()
 
-
-<<<<<<< HEAD
-# def test_download_all():
-#   quest_instance.add_argo(params=["down_irradiance412", "temperature"])
-#   quest_instance.add_icesat2(product="ATL06")
-#
-# # this will require auth in some cases...
-#   quest_instance.download_all()
-=======
 @pytest.mark.parametrize(
     "kwargs",
     [
         {"icesat2": {"IDs": True}},
-        # {"argo":{"presRange":"10,500"}},
-        # {"icesat2":{"IDs":True}, "argo":{"presRange":"10,500"}}
+        {"argo":{"presRange":"10,500"}},
+        {"icesat2":{"IDs":True}, "argo":{"presRange":"10,500"}}
     ],
 )
 def test_search_all_kwargs(quest_instance, kwargs):
@@ -89,17 +80,20 @@
 
 # TESTS NOT IMPLEMENTED
 # def test_download_all():
-#     # this will require auth in some cases...
-#     pass
+#     quest_instance.add_argo(params=["down_irradiance412", "temperature"])
+#     quest_instance.add_icesat2(product="ATL06")
+
+#   # this will require auth in some cases...
+#     quest_instance.download_all()
+
 
 # @pytest.mark.parametrize(
 #     "kwargs",
 #     [
 #         {"icesat2": {"verbose":True}},
-#         # {"argo":{"keep_existing":True},
-#         # {"icesat2":{"verbose":True}, "argo":{"keep_existing":True}
+#         {"argo":{"keep_existing":True},
+#         {"icesat2":{"verbose":True}, "argo":{"keep_existing":True}
 #     ],
 # )
 # def test_download_all_kwargs(quest_instance, kwargs):
-#     pass
->>>>>>> fb90b0c6
+#     pass