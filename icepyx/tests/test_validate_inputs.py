--- conflicted
+++ resolved
@@ -36,50 +36,7 @@
     with pytest.warns(UserWarning, match=wrng):
         val.prod_version("003", "001")
 
-<<<<<<< HEAD
-=======
-########## temporal ##########
-def test_date_range_order():
-    ermsg = "Your date range is invalid"
-    with pytest.raises(AssertionError, match=ermsg):
-        val.temporal(["2019-03-22", "2019-02-28"], None, None)
 
-
-def test_bad_date_range():
-    ermsg = "Your date range list is the wrong length. It should have start and end dates only."
-    with pytest.raises(ValueError, match=ermsg):
-        val.temporal(["2019-02-22"], None, None)
-
-
-def test_time_defaults():
-    obs_st, obs_end = val.temporal(["2019-02-22", "2019-02-28"], None, None)
-    exp_start = dt.datetime(2019, 2, 22, 00, 00, 00)
-    exp_end = dt.datetime(2019, 2, 28, 23, 59, 59)
-    assert obs_st == exp_start
-    assert obs_end == exp_end
-
-
-def test_time_validstr():
-    obs_st, obs_end = val.temporal(["2019-02-22", "2019-02-28"], "13:50:59", "23:15:00")
-    exp_start = dt.datetime(2019, 2, 22, 13, 50, 59)
-    exp_end = dt.datetime(2019, 2, 28, 23, 15)
-    assert obs_st == exp_start
-    assert obs_end == exp_end
-
-
-def test_starttime_validstr():
-    ermsg = "Please enter your start time as a string"
-    with pytest.raises(TypeError, match=ermsg):
-        val.temporal(["2019-02-22", "2019-02-28"], 121500, None)
-
-
-def test_endtime_validstr():
-    ermsg = "Please enter your end time as a string"
-    with pytest.raises(TypeError, match=ermsg):
-        val.temporal(["2019-02-22", "2019-02-28"], "00:15:00", 235959)
-
-
->>>>>>> ff7b5f65
 ########## orbital ##########
 
 
