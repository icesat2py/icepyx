--- conflicted
+++ resolved
@@ -4,11 +4,7 @@
 license = {file = "LICENSE"}
 readme = "README.rst"
 
-<<<<<<< HEAD
-requires-python = ">=3.10"
-=======
 requires-python = ">=3.11"
->>>>>>> a4640ee3
 dynamic = ["version", "dependencies"]
 
 authors = [
@@ -24,10 +20,6 @@
   "License :: OSI Approved :: BSD License",
   "Operating System :: OS Independent",
   "Programming Language :: Python :: 3",
-<<<<<<< HEAD
-  "Programming Language :: Python :: 3.10",
-=======
->>>>>>> a4640ee3
   "Programming Language :: Python :: 3.11",
   "Programming Language :: Python :: 3.12",
   "Programming Language :: Python :: 3.13",
