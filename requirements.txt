<<<<<<< HEAD
datashader
datetime
=======
>>>>>>> 30700d73
fiona
geopandas
h5py
holoviews
hvplot
intake
matplotlib
numpy
requests
shapely



<|MERGE_RESOLUTION|>--- conflicted
+++ resolved
@@ -1,8 +1,5 @@
-<<<<<<< HEAD
 datashader
 datetime
-=======
->>>>>>> 30700d73
 fiona
 geopandas
 h5py
